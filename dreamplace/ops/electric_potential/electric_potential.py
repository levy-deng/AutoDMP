##
# @file   electric_potential.py
# @author Yibo Lin
# @date   Jun 2018
# @brief  electric potential according to e-place (http://cseweb.ucsd.edu/~jlu/papers/eplace-todaes14/paper.pdf)
#

#import matplotlib.pyplot as plt
#from mpl_toolkits.mplot3d import Axes3D
import os
import sys
import math
import numpy as np
import time
import torch
from torch import nn
from torch.autograd import Function
from torch.nn import functional as F
import logging

import dreamplace.ops.dct.discrete_spectral_transform as discrete_spectral_transform

import dreamplace.ops.dct.dct2_fft2 as dct
from dreamplace.ops.dct.discrete_spectral_transform import get_exact_expk as precompute_expk

#import dreamplace.ops.dct.dct as dct
#from dreamplace.ops.dct.discrete_spectral_transform import get_expk as precompute_expk

from dreamplace.ops.electric_potential.electric_overflow import ElectricDensityMapFunction as ElectricDensityMapFunction
from dreamplace.ops.electric_potential.electric_overflow import ElectricOverflow as ElectricOverflow

import dreamplace.ops.electric_potential.electric_potential_cpp as electric_potential_cpp
try:
    import dreamplace.ops.electric_potential.electric_potential_cuda as electric_potential_cuda
except:
    pass

import pdb
import matplotlib
matplotlib.use('Agg')

logger = logging.getLogger(__name__)

# global variable for plot 
plot_count = 0


class ElectricPotentialFunction(Function):
    """
    @brief compute electric potential according to e-place.
    """

    @staticmethod
    def forward(
        ctx,
        pos,
        node_size_x_clamped, node_size_y_clamped,
        offset_x, offset_y,
        ratio,
        bin_center_x, bin_center_y,
        initial_density_map,
        buf, 
        target_density,
        xl, yl, xh, yh,
        bin_size_x, bin_size_y,
        num_movable_nodes,
        num_filler_nodes,
        padding,
        padding_mask,  # same dimensions as density map, with padding regions to be 1
        num_bins_x,
        num_bins_y,
        num_movable_impacted_bins_x,
        num_movable_impacted_bins_y,
        num_filler_impacted_bins_x,
        num_filler_impacted_bins_y,
        deterministic_flag, 
        sorted_node_map,
        exact_expkM=None,  # exp(-j*pi*k/M)
        exact_expkN=None,  # exp(-j*pi*k/N)
        inv_wu2_plus_wv2=None,  # 1.0/(wu^2 + wv^2)
        wu_by_wu2_plus_wv2_half=None,  # wu/(wu^2 + wv^2)/2
        wv_by_wu2_plus_wv2_half=None,  # wv/(wu^2 + wv^2)/2
        dct2=None,
        idct2=None,
        idct_idxst=None,
        idxst_idct=None,
        fast_mode=True,  # fast mode will discard some computation
        num_threads=8
    ):

        tt = time.time()
<<<<<<< HEAD
        density_map = ElectricDensityMapFunction.forward(
                pos,
=======
        if pos.is_cuda:
            output = electric_potential_cuda.density_map(
                pos.view(pos.numel()),
                node_size_x_clamped, node_size_y_clamped,
                offset_x, offset_y,
                ratio,
                bin_center_x, bin_center_y,
                initial_density_map,
                target_density,
                xl, yl, xh, yh,
                bin_size_x, bin_size_y,
                num_movable_nodes,
                num_filler_nodes,
                padding,
                padding_mask,
                num_bins_x,
                num_bins_y,
                num_movable_impacted_bins_x,
                num_movable_impacted_bins_y,
                num_filler_impacted_bins_x,
                num_filler_impacted_bins_y,
                deterministic_flag, 
                sorted_node_map
            )

        else:
            output = electric_potential_cpp.density_map(
                pos.view(pos.numel()),
>>>>>>> 83bcbb31
                node_size_x_clamped, node_size_y_clamped,
                offset_x, offset_y,
                ratio,
                bin_center_x, bin_center_y,
                initial_density_map,
                buf, 
                target_density,
                xl, yl, xh, yh,
                bin_size_x, bin_size_y,
                num_movable_nodes,
                num_filler_nodes,
                padding,
                padding_mask,
                num_bins_x,
                num_bins_y,
                num_movable_impacted_bins_x,
                num_movable_impacted_bins_y,
                num_filler_impacted_bins_x,
                num_filler_impacted_bins_y,
                sorted_node_map,
                num_threads
                )

        # output consists of (density_cost, density_map, max_density)
        ctx.node_size_x_clamped = node_size_x_clamped
        ctx.node_size_y_clamped = node_size_y_clamped
        ctx.offset_x = offset_x
        ctx.offset_y = offset_y
        ctx.ratio = ratio
        ctx.bin_center_x = bin_center_x
        ctx.bin_center_y = bin_center_y
        ctx.target_density = target_density
        ctx.xl = xl
        ctx.yl = yl
        ctx.xh = xh
        ctx.yh = yh
        ctx.bin_size_x = bin_size_x
        ctx.bin_size_y = bin_size_y
        ctx.num_movable_nodes = num_movable_nodes
        ctx.num_filler_nodes = num_filler_nodes
        ctx.padding = padding
        ctx.num_bins_x = num_bins_x
        ctx.num_bins_y = num_bins_y
        ctx.num_movable_impacted_bins_x = num_movable_impacted_bins_x
        ctx.num_movable_impacted_bins_y = num_movable_impacted_bins_y
        ctx.num_filler_impacted_bins_x = num_filler_impacted_bins_x
        ctx.num_filler_impacted_bins_y = num_filler_impacted_bins_y
        ctx.pos = pos
        ctx.sorted_node_map = sorted_node_map
        ctx.num_threads = num_threads
        #density_map = torch.ones([ctx.num_bins_x, ctx.num_bins_y], dtype=pos.dtype, device=pos.device)
        #ctx.field_map_x = torch.ones([ctx.num_bins_x, ctx.num_bins_y], dtype=pos.dtype, device=pos.device)
        #ctx.field_map_y = torch.ones([ctx.num_bins_x, ctx.num_bins_y], dtype=pos.dtype, device=pos.device)
        # return torch.zeros(1, dtype=pos.dtype, device=pos.device)

        # for DCT
        M = num_bins_x
        N = num_bins_y

        # wu and wv
        if inv_wu2_plus_wv2 is None:
            wu = torch.arange(M, dtype=density_map.dtype, device=density_map.device).mul(2 * np.pi / M).view([M, 1])
            wv = torch.arange(N, dtype=density_map.dtype, device=density_map.device).mul(2 * np.pi / N).view([1, N])
            wu2_plus_wv2 = wu.pow(2) + wv.pow(2)
            wu2_plus_wv2[0, 0] = 1.0  # avoid zero-division, it will be zeroed out
            inv_wu2_plus_wv2 = 1.0 / wu2_plus_wv2
            inv_wu2_plus_wv2[0, 0] = 0.0
            wu_by_wu2_plus_wv2_half = wu.mul(inv_wu2_plus_wv2).mul_(1./ 2)
            wv_by_wu2_plus_wv2_half = wv.mul(inv_wu2_plus_wv2).mul_(1./ 2)

        # compute auv
        density_map.mul_(1.0 / (ctx.bin_size_x * ctx.bin_size_y))

        #auv = discrete_spectral_transform.dct2_2N(density_map, expk0=exact_expkM, expk1=exact_expkN)
        auv = dct2.forward(density_map)

        # compute field xi
        auv_by_wu2_plus_wv2_wu = auv.mul(wu_by_wu2_plus_wv2_half)
        auv_by_wu2_plus_wv2_wv = auv.mul(wv_by_wu2_plus_wv2_half)

        #ctx.field_map_x = discrete_spectral_transform.idsct2(auv_by_wu2_plus_wv2_wu, exact_expkM, exact_expkN).contiguous()
        ctx.field_map_x = idxst_idct.forward(auv_by_wu2_plus_wv2_wu)
        #ctx.field_map_y = discrete_spectral_transform.idcst2(auv_by_wu2_plus_wv2_wv, exact_expkM, exact_expkN).contiguous()
        ctx.field_map_y = idct_idxst.forward(auv_by_wu2_plus_wv2_wv)

        # energy = \sum q*phi
        # it takes around 80% of the computation time
        # so I will not always evaluate it
        if fast_mode:  # dummy for invoking backward propagation
            energy = torch.zeros(1, dtype=pos.dtype, device=pos.device)
        else:
            # compute potential phi
            # auv / (wu**2 + wv**2)
            auv_by_wu2_plus_wv2 = auv.mul(inv_wu2_plus_wv2)
            #potential_map = discrete_spectral_transform.idcct2(auv_by_wu2_plus_wv2, exact_expkM, exact_expkN)
            potential_map = idct2.forward(auv_by_wu2_plus_wv2)
            # compute energy
            energy = potential_map.mul(density_map).sum()

        # torch.set_printoptions(precision=10)
        # logger.debug("initial_density_map")
        # logger.debug(initial_density_map/(ctx.bin_size_x*ctx.bin_size_y))
        # logger.debug("density_map")
        # logger.debug(density_map/(ctx.bin_size_x*ctx.bin_size_y))
        # logger.debug("auv_by_wu2_plus_wv2")
        # logger.debug(auv_by_wu2_plus_wv2)
        # logger.debug("potential_map")
        # logger.debug(potential_map)
        # logger.debug("field_map_x")
        # logger.debug(ctx.field_map_x)
        # logger.debug("field_map_y")
        # logger.debug(ctx.field_map_y)

        #global plot_count
        # if plot_count >= 600 and plot_count % 1 == 0:
        #    logger.debug("density_map")
        #    plot(plot_count, density_map.clone().div(bin_size_x*bin_size_y).cpu().numpy(), padding, "summary/%d.density_map" % (plot_count))
        #    logger.debug("potential_map")
        #    plot(plot_count, potential_map.clone().cpu().numpy(), padding, "summary/%d.potential_map" % (plot_count))
        #    logger.debug("field_map_x")
        #    plot(plot_count, ctx.field_map_x.clone().cpu().numpy(), padding, "summary/%d.field_map_x" % (plot_count))
        #    logger.debug("field_map_y")
        #    plot(plot_count, ctx.field_map_y.clone().cpu().numpy(), padding, "summary/%d.field_map_y" % (plot_count))
        #plot_count += 1

        if pos.is_cuda:
            torch.cuda.synchronize()
        logger.debug("density forward %.3f ms" % ((time.time()-tt)*1000))
        return energy 

    @staticmethod
    def backward(ctx, grad_pos):
        tt = time.time()
        if grad_pos.is_cuda:
            output = -electric_potential_cuda.electric_force(
                grad_pos,
                ctx.num_bins_x, ctx.num_bins_y,
                ctx.num_movable_impacted_bins_x, ctx.num_movable_impacted_bins_y,
                ctx.num_filler_impacted_bins_x, ctx.num_filler_impacted_bins_y,
                ctx.field_map_x.view([-1]), ctx.field_map_y.view([-1]),
                ctx.pos,
                ctx.node_size_x_clamped, ctx.node_size_y_clamped,
                ctx.offset_x, ctx.offset_y,
                ctx.ratio,
                ctx.bin_center_x, ctx.bin_center_y,
                ctx.xl, ctx.yl, ctx.xh, ctx.yh,
                ctx.bin_size_x, ctx.bin_size_y,
                ctx.num_movable_nodes,
                ctx.num_filler_nodes,
                ctx.sorted_node_map
            )
        else:
            output = -electric_potential_cpp.electric_force(
                grad_pos,
                ctx.num_bins_x, ctx.num_bins_y,
                ctx.num_movable_impacted_bins_x, ctx.num_movable_impacted_bins_y,
                ctx.num_filler_impacted_bins_x, ctx.num_filler_impacted_bins_y,
                ctx.field_map_x.view([-1]), ctx.field_map_y.view([-1]),
                ctx.pos,
                ctx.node_size_x_clamped, ctx.node_size_y_clamped,
                ctx.offset_x, ctx.offset_y,
                ctx.ratio,
                ctx.bin_center_x, ctx.bin_center_y,
                ctx.xl, ctx.yl, ctx.xh, ctx.yh,
                ctx.bin_size_x, ctx.bin_size_y,
                ctx.num_movable_nodes,
                ctx.num_filler_nodes,
                ctx.num_threads
            )

        #global plot_count
        # if plot_count >= 300:
        #    indices = (ctx.pos[ctx.pos.numel()/2-ctx.num_filler_nodes:ctx.pos.numel()/2] < ctx.xl+ctx.bin_size_x).nonzero()
        #    pdb.set_trace()

        #pgradx = []
        #pgrady = []
        # with open("/home/polaris/yibolin/Libraries/RePlAce/output/ispd/adaptec1.eplace/gradient.csv", "r") as f:
        #    for line in f:
        #        tokens = line.strip().split(" ")
        #        pgradx.append(float(tokens[3].strip()))
        #        pgrady.append(float(tokens[4].strip()))
        #pgrad = np.concatenate([np.array(pgradx), np.array(pgrady)])

        #output = torch.empty_like(ctx.pos).uniform_(0.0, 0.1)
        if grad_pos.is_cuda:
            torch.cuda.synchronize()
        logger.debug("density backward %.3f ms" % ((time.time()-tt)*1000))
        return output, \
            None, None, None, None, \
            None, None, None, None, \
            None, None, None, None, \
            None, None, None, None, \
            None, None, None, None, \
            None, None, None, None, \
            None, None, None, None, \
            None, None, None, None, \
            None, None, None, None, \
            None, None, None

class ElectricPotential(ElectricOverflow):
    """
    @brief Compute electric potential according to e-place
    """

    def __init__(self,
                 node_size_x, node_size_y,
                 bin_center_x, bin_center_y,
                 target_density,
                 xl, yl, xh, yh,
                 bin_size_x, bin_size_y,
                 num_movable_nodes,
                 num_terminals,
                 num_filler_nodes,
                 padding,
                 deterministic_flag, # control whether to use deterministic routine 
                 sorted_node_map,
                 movable_macro_mask=None, 
                 fast_mode=False,
                 num_threads=8
                 ):
        """
        @brief initialization
        Be aware that all scalars must be python type instead of tensors.
        Otherwise, GPU version can be weirdly slow.
        @param node_size_x cell width array consisting of movable cells, fixed cells, and filler cells in order
        @param node_size_y cell height array consisting of movable cells, fixed cells, and filler cells in order
        @param movable_macro_mask some large movable macros need to be scaled to avoid halos
        @param bin_center_x bin center x locations
        @param bin_center_y bin center y locations
        @param target_density target density
        @param xl left boundary
        @param yl bottom boundary
        @param xh right boundary
        @param yh top boundary
        @param bin_size_x bin width
        @param bin_size_y bin height
        @param num_movable_nodes number of movable cells
        @param num_terminals number of fixed cells
        @param num_filler_nodes number of filler cells
        @param padding bin padding to boundary of placement region
        @param deterministic_flag control whether to use deterministic routine 
        @param fast_mode if true, only gradient is computed, while objective computation is skipped
        @param num_threads number of threads
        """
<<<<<<< HEAD
        super(ElectricPotential, self).__init__(
                node_size_x=node_size_x, node_size_y=node_size_y,
                bin_center_x=bin_center_x, bin_center_y=bin_center_y,
                target_density=target_density,
                xl=xl, yl=yl, xh=xh, yh=yh,
                bin_size_x=bin_size_x, bin_size_y=bin_size_y,
                num_movable_nodes=num_movable_nodes,
                num_terminals=num_terminals,
                num_filler_nodes=num_filler_nodes,
                padding=padding,
                sorted_node_map=sorted_node_map,
                movable_macro_mask=movable_macro_mask, 
                num_threads=num_threads
                )
        self.fast_mode = fast_mode

    def reset(self): 
        """ Compute members derived from input 
        """
        super(ElectricPotential, self).reset()
        logger.info("regard %d cells as movable macros in global placement" % (self.num_movable_macros))
=======
        super(ElectricPotential, self).__init__()
        sqrt2 = math.sqrt(2)
        self.node_size_x = node_size_x
        self.node_size_x_clamped = node_size_x.clamp(min=bin_size_x*sqrt2)
        self.offset_x = (node_size_x - self.node_size_x_clamped).mul(0.5)
        self.node_size_y = node_size_y
        self.node_size_y_clamped = node_size_y.clamp(min=bin_size_y*sqrt2)
        self.offset_y = (node_size_y - self.node_size_y_clamped).mul(0.5)
        node_area = node_size_x * node_size_y
        self.ratio = node_area / (self.node_size_x_clamped * self.node_size_y_clamped)

        # detect movable macros and scale down the density to avoid halos 
        # the definition of movable macros should be different according to algorithms 
        # so I prefer to code it inside an operator 
        # I use a heuristic that cells whose areas are 10x of the mean area will be regarded movable macros in global placement 
        if target_density < 1: 
            mean_area = node_area[:num_movable_nodes].mean().mul_(10)
            row_height = node_size_y[:num_movable_nodes].min().mul_(2)
            movable_macro_mask = (node_area[:num_movable_nodes] > mean_area) & (self.node_size_y[:num_movable_nodes] > row_height)
            self.ratio[:num_movable_nodes][movable_macro_mask] = target_density
            logger.info("regard %d cells as movable macros in global placement" % (movable_macro_mask.sum().data.cpu().item()))

        self.bin_center_x = bin_center_x
        self.bin_center_y = bin_center_y
        self.target_density = target_density
        self.xl = xl
        self.yl = yl
        self.xh = xh
        self.yh = yh
        self.bin_size_x = bin_size_x
        self.bin_size_y = bin_size_y
        self.num_movable_nodes = num_movable_nodes
        self.num_terminals = num_terminals
        self.num_filler_nodes = num_filler_nodes
        self.padding = padding
        self.deterministic_flag = deterministic_flag
        self.sorted_node_map = sorted_node_map
        # compute maximum impacted bins
        self.num_bins_x = int(math.ceil((xh - xl) / bin_size_x))
        self.num_bins_y = int(math.ceil((yh - yl) / bin_size_y))

        if num_movable_nodes: 
            self.num_movable_impacted_bins_x = int(
                ((node_size_x[:num_movable_nodes].max() + 2 * sqrt2 * self.bin_size_x) / self.bin_size_x).ceil().clamp(max=self.num_bins_x))
            self.num_movable_impacted_bins_y = int(
                ((node_size_y[:num_movable_nodes].max() + 2 * sqrt2 * self.bin_size_y) / self.bin_size_y).ceil().clamp(max=self.num_bins_y))
        else:
            self.num_movable_impacted_bins_x = 0
            self.num_movable_impacted_bins_y = 0
        if num_filler_nodes:
            self.num_filler_impacted_bins_x = int(
                ((node_size_x[-num_filler_nodes:].max() + 2 * sqrt2 * self.bin_size_x) / self.bin_size_x).ceil().clamp(max=self.num_bins_x))
            self.num_filler_impacted_bins_y = int(
                ((node_size_y[-num_filler_nodes:].max() + 2 * sqrt2 * self.bin_size_y) / self.bin_size_y).ceil().clamp(max=self.num_bins_y))
        else:
            self.num_filler_impacted_bins_x = 0
            self.num_filler_impacted_bins_y = 0
        if self.padding > 0:
            self.padding_mask = torch.ones(self.num_bins_x, self.num_bins_y,
                                           dtype=torch.uint8, device=node_size_x.device)
            self.padding_mask[self.padding:self.num_bins_x - self.padding,
                              self.padding:self.num_bins_y - self.padding].fill_(0)
        else:
            self.padding_mask = torch.zeros(self.num_bins_x, self.num_bins_y,
                                            dtype=torch.uint8, device=node_size_x.device)
>>>>>>> 83bcbb31

        self.exact_expkM = None
        self.exact_expkN = None
        self.inv_wu2_plus_wv2 = None
        self.wu_by_wu2_plus_wv2_half = None
        self.wv_by_wu2_plus_wv2_half = None

        # dct2, idct2, idct_idxst, idxst_idct functions
        self.dct2 = None
        self.idct2 = None
        self.idct_idxst = None
        self.idxst_idct = None

    def forward(self, pos):
        if self.initial_density_map is None:
<<<<<<< HEAD
            self.compute_initial_density_map(pos)
=======
            if self.num_terminals == 0:
                num_fixed_impacted_bins_x = 0
                num_fixed_impacted_bins_y = 0
            else:
                num_fixed_impacted_bins_x = int(((self.node_size_x[self.num_movable_nodes:self.num_movable_nodes + self.num_terminals].max(
                ) + self.bin_size_x) / self.bin_size_x).ceil().clamp(max=self.num_bins_x))
                num_fixed_impacted_bins_y = int(((self.node_size_y[self.num_movable_nodes:self.num_movable_nodes + self.num_terminals].max(
                ) + self.bin_size_y) / self.bin_size_y).ceil().clamp(max=self.num_bins_y))

            if pos.is_cuda:
                self.initial_density_map = electric_potential_cuda.fixed_density_map(
                    pos.view(pos.numel()),
                    self.node_size_x, self.node_size_y,
                    self.bin_center_x, self.bin_center_y,
                    self.xl, self.yl, self.xh, self.yh,
                    self.bin_size_x, self.bin_size_y,
                    self.num_movable_nodes,
                    self.num_terminals,
                    self.num_bins_x,
                    self.num_bins_y,
                    num_fixed_impacted_bins_x,
                    num_fixed_impacted_bins_y, 
                    self.deterministic_flag
                )
            else:
                self.buf = torch.empty(self.num_threads * self.num_bins_x * self.num_bins_y, dtype=pos.dtype, device=pos.device)
                self.initial_density_map = electric_potential_cpp.fixed_density_map(
                    pos.view(pos.numel()),
                    self.node_size_x, self.node_size_y,
                    self.bin_center_x, self.bin_center_y,
                    self.buf, 
                    self.xl, self.yl, self.xh, self.yh,
                    self.bin_size_x, self.bin_size_y,
                    self.num_movable_nodes,
                    self.num_terminals,
                    self.num_bins_x,
                    self.num_bins_y,
                    num_fixed_impacted_bins_x,
                    num_fixed_impacted_bins_y,
                    self.num_threads
                )

>>>>>>> 83bcbb31
            # plot(0, self.initial_density_map.clone().div(self.bin_size_x*self.bin_size_y).cpu().numpy(), self.padding, 'summary/initial_potential_map')
            logger.info("fixed density map: average %g, max %g, bin area %g" % (self.initial_density_map.mean(), self.initial_density_map.max(), self.bin_size_x*self.bin_size_y))

            # expk
            M = self.num_bins_x
            N = self.num_bins_y
            self.exact_expkM = precompute_expk(M, dtype=pos.dtype, device=pos.device)
            self.exact_expkN = precompute_expk(N, dtype=pos.dtype, device=pos.device)

            # init dct2, idct2, idct_idxst, idxst_idct with expkM and expkN
            self.dct2 = dct.DCT2(self.exact_expkM, self.exact_expkN)
            if not self.fast_mode:
                self.idct2 = dct.IDCT2(self.exact_expkM, self.exact_expkN)
            self.idct_idxst = dct.IDCT_IDXST(self.exact_expkM, self.exact_expkN)
            self.idxst_idct = dct.IDXST_IDCT(self.exact_expkM, self.exact_expkN)

            # wu and wv
            wu = torch.arange(M, dtype=pos.dtype, device=pos.device).mul(2 * np.pi / M).view([M, 1])
            # scale wv because the aspect ratio of a bin may not be 1
            wv = torch.arange(N, dtype=pos.dtype, device=pos.device).mul(2 * np.pi / N).view([1, N]).mul_(self.bin_size_x / self.bin_size_y)
            wu2_plus_wv2 = wu.pow(2) + wv.pow(2)
            wu2_plus_wv2[0, 0] = 1.0  # avoid zero-division, it will be zeroed out
            self.inv_wu2_plus_wv2 = 1.0 / wu2_plus_wv2
            self.inv_wu2_plus_wv2[0, 0] = 0.0
            self.wu_by_wu2_plus_wv2_half = wu.mul(self.inv_wu2_plus_wv2).mul_(1./ 2)
            self.wv_by_wu2_plus_wv2_half = wv.mul(self.inv_wu2_plus_wv2).mul_(1./ 2)

        return ElectricPotentialFunction.apply(
            pos,
            self.node_size_x_clamped, self.node_size_y_clamped,
            self.offset_x, self.offset_y,
            self.ratio,
            self.bin_center_x, self.bin_center_y,
            self.initial_density_map,
            self.buf, 
            self.target_density,
            self.xl, self.yl, self.xh, self.yh,
            self.bin_size_x, self.bin_size_y,
            self.num_movable_nodes, self.num_filler_nodes,
            self.padding,
            self.padding_mask,
            self.num_bins_x,
            self.num_bins_y,
            self.num_movable_impacted_bins_x,
            self.num_movable_impacted_bins_y,
            self.num_filler_impacted_bins_x,
            self.num_filler_impacted_bins_y,
            self.deterministic_flag, 
            self.sorted_node_map,
            self.exact_expkM, self.exact_expkN,
            self.inv_wu2_plus_wv2,
            self.wu_by_wu2_plus_wv2_half, self.wv_by_wu2_plus_wv2_half,
            self.dct2, self.idct2, self.idct_idxst, self.idxst_idct,
            self.fast_mode,
            self.num_threads
        )<|MERGE_RESOLUTION|>--- conflicted
+++ resolved
@@ -89,39 +89,8 @@
     ):
 
         tt = time.time()
-<<<<<<< HEAD
         density_map = ElectricDensityMapFunction.forward(
                 pos,
-=======
-        if pos.is_cuda:
-            output = electric_potential_cuda.density_map(
-                pos.view(pos.numel()),
-                node_size_x_clamped, node_size_y_clamped,
-                offset_x, offset_y,
-                ratio,
-                bin_center_x, bin_center_y,
-                initial_density_map,
-                target_density,
-                xl, yl, xh, yh,
-                bin_size_x, bin_size_y,
-                num_movable_nodes,
-                num_filler_nodes,
-                padding,
-                padding_mask,
-                num_bins_x,
-                num_bins_y,
-                num_movable_impacted_bins_x,
-                num_movable_impacted_bins_y,
-                num_filler_impacted_bins_x,
-                num_filler_impacted_bins_y,
-                deterministic_flag, 
-                sorted_node_map
-            )
-
-        else:
-            output = electric_potential_cpp.density_map(
-                pos.view(pos.numel()),
->>>>>>> 83bcbb31
                 node_size_x_clamped, node_size_y_clamped,
                 offset_x, offset_y,
                 ratio,
@@ -141,6 +110,7 @@
                 num_movable_impacted_bins_y,
                 num_filler_impacted_bins_x,
                 num_filler_impacted_bins_y,
+                deterministic_flag, 
                 sorted_node_map,
                 num_threads
                 )
@@ -367,7 +337,6 @@
         @param fast_mode if true, only gradient is computed, while objective computation is skipped
         @param num_threads number of threads
         """
-<<<<<<< HEAD
         super(ElectricPotential, self).__init__(
                 node_size_x=node_size_x, node_size_y=node_size_y,
                 bin_center_x=bin_center_x, bin_center_y=bin_center_y,
@@ -378,6 +347,7 @@
                 num_terminals=num_terminals,
                 num_filler_nodes=num_filler_nodes,
                 padding=padding,
+                deterministic_flag=deterministic_flag, 
                 sorted_node_map=sorted_node_map,
                 movable_macro_mask=movable_macro_mask, 
                 num_threads=num_threads
@@ -389,73 +359,6 @@
         """
         super(ElectricPotential, self).reset()
         logger.info("regard %d cells as movable macros in global placement" % (self.num_movable_macros))
-=======
-        super(ElectricPotential, self).__init__()
-        sqrt2 = math.sqrt(2)
-        self.node_size_x = node_size_x
-        self.node_size_x_clamped = node_size_x.clamp(min=bin_size_x*sqrt2)
-        self.offset_x = (node_size_x - self.node_size_x_clamped).mul(0.5)
-        self.node_size_y = node_size_y
-        self.node_size_y_clamped = node_size_y.clamp(min=bin_size_y*sqrt2)
-        self.offset_y = (node_size_y - self.node_size_y_clamped).mul(0.5)
-        node_area = node_size_x * node_size_y
-        self.ratio = node_area / (self.node_size_x_clamped * self.node_size_y_clamped)
-
-        # detect movable macros and scale down the density to avoid halos 
-        # the definition of movable macros should be different according to algorithms 
-        # so I prefer to code it inside an operator 
-        # I use a heuristic that cells whose areas are 10x of the mean area will be regarded movable macros in global placement 
-        if target_density < 1: 
-            mean_area = node_area[:num_movable_nodes].mean().mul_(10)
-            row_height = node_size_y[:num_movable_nodes].min().mul_(2)
-            movable_macro_mask = (node_area[:num_movable_nodes] > mean_area) & (self.node_size_y[:num_movable_nodes] > row_height)
-            self.ratio[:num_movable_nodes][movable_macro_mask] = target_density
-            logger.info("regard %d cells as movable macros in global placement" % (movable_macro_mask.sum().data.cpu().item()))
-
-        self.bin_center_x = bin_center_x
-        self.bin_center_y = bin_center_y
-        self.target_density = target_density
-        self.xl = xl
-        self.yl = yl
-        self.xh = xh
-        self.yh = yh
-        self.bin_size_x = bin_size_x
-        self.bin_size_y = bin_size_y
-        self.num_movable_nodes = num_movable_nodes
-        self.num_terminals = num_terminals
-        self.num_filler_nodes = num_filler_nodes
-        self.padding = padding
-        self.deterministic_flag = deterministic_flag
-        self.sorted_node_map = sorted_node_map
-        # compute maximum impacted bins
-        self.num_bins_x = int(math.ceil((xh - xl) / bin_size_x))
-        self.num_bins_y = int(math.ceil((yh - yl) / bin_size_y))
-
-        if num_movable_nodes: 
-            self.num_movable_impacted_bins_x = int(
-                ((node_size_x[:num_movable_nodes].max() + 2 * sqrt2 * self.bin_size_x) / self.bin_size_x).ceil().clamp(max=self.num_bins_x))
-            self.num_movable_impacted_bins_y = int(
-                ((node_size_y[:num_movable_nodes].max() + 2 * sqrt2 * self.bin_size_y) / self.bin_size_y).ceil().clamp(max=self.num_bins_y))
-        else:
-            self.num_movable_impacted_bins_x = 0
-            self.num_movable_impacted_bins_y = 0
-        if num_filler_nodes:
-            self.num_filler_impacted_bins_x = int(
-                ((node_size_x[-num_filler_nodes:].max() + 2 * sqrt2 * self.bin_size_x) / self.bin_size_x).ceil().clamp(max=self.num_bins_x))
-            self.num_filler_impacted_bins_y = int(
-                ((node_size_y[-num_filler_nodes:].max() + 2 * sqrt2 * self.bin_size_y) / self.bin_size_y).ceil().clamp(max=self.num_bins_y))
-        else:
-            self.num_filler_impacted_bins_x = 0
-            self.num_filler_impacted_bins_y = 0
-        if self.padding > 0:
-            self.padding_mask = torch.ones(self.num_bins_x, self.num_bins_y,
-                                           dtype=torch.uint8, device=node_size_x.device)
-            self.padding_mask[self.padding:self.num_bins_x - self.padding,
-                              self.padding:self.num_bins_y - self.padding].fill_(0)
-        else:
-            self.padding_mask = torch.zeros(self.num_bins_x, self.num_bins_y,
-                                            dtype=torch.uint8, device=node_size_x.device)
->>>>>>> 83bcbb31
 
         self.exact_expkM = None
         self.exact_expkN = None
@@ -471,52 +374,7 @@
 
     def forward(self, pos):
         if self.initial_density_map is None:
-<<<<<<< HEAD
             self.compute_initial_density_map(pos)
-=======
-            if self.num_terminals == 0:
-                num_fixed_impacted_bins_x = 0
-                num_fixed_impacted_bins_y = 0
-            else:
-                num_fixed_impacted_bins_x = int(((self.node_size_x[self.num_movable_nodes:self.num_movable_nodes + self.num_terminals].max(
-                ) + self.bin_size_x) / self.bin_size_x).ceil().clamp(max=self.num_bins_x))
-                num_fixed_impacted_bins_y = int(((self.node_size_y[self.num_movable_nodes:self.num_movable_nodes + self.num_terminals].max(
-                ) + self.bin_size_y) / self.bin_size_y).ceil().clamp(max=self.num_bins_y))
-
-            if pos.is_cuda:
-                self.initial_density_map = electric_potential_cuda.fixed_density_map(
-                    pos.view(pos.numel()),
-                    self.node_size_x, self.node_size_y,
-                    self.bin_center_x, self.bin_center_y,
-                    self.xl, self.yl, self.xh, self.yh,
-                    self.bin_size_x, self.bin_size_y,
-                    self.num_movable_nodes,
-                    self.num_terminals,
-                    self.num_bins_x,
-                    self.num_bins_y,
-                    num_fixed_impacted_bins_x,
-                    num_fixed_impacted_bins_y, 
-                    self.deterministic_flag
-                )
-            else:
-                self.buf = torch.empty(self.num_threads * self.num_bins_x * self.num_bins_y, dtype=pos.dtype, device=pos.device)
-                self.initial_density_map = electric_potential_cpp.fixed_density_map(
-                    pos.view(pos.numel()),
-                    self.node_size_x, self.node_size_y,
-                    self.bin_center_x, self.bin_center_y,
-                    self.buf, 
-                    self.xl, self.yl, self.xh, self.yh,
-                    self.bin_size_x, self.bin_size_y,
-                    self.num_movable_nodes,
-                    self.num_terminals,
-                    self.num_bins_x,
-                    self.num_bins_y,
-                    num_fixed_impacted_bins_x,
-                    num_fixed_impacted_bins_y,
-                    self.num_threads
-                )
-
->>>>>>> 83bcbb31
             # plot(0, self.initial_density_map.clone().div(self.bin_size_x*self.bin_size_y).cpu().numpy(), self.padding, 'summary/initial_potential_map')
             logger.info("fixed density map: average %g, max %g, bin area %g" % (self.initial_density_map.mean(), self.initial_density_map.max(), self.bin_size_x*self.bin_size_y))
 
