--- conflicted
+++ resolved
@@ -9,19 +9,13 @@
 #include <chrono>
 #include <cuda.h>
 #include <cuda_runtime.h>
-<<<<<<< HEAD
 #include "utility/src/utils.h"
-=======
-//#include <device_launch_parameters.h>
-//#include <device_functions.h>
-#include "utility/src/Msg.h"
 
 DREAMPLACE_BEGIN_NAMESPACE
 
 /// namespace definition to make functions like 
 /// min/max general between C++ and CUDA
 #define DREAMPLACE_STD_NAMESPACE 
->>>>>>> defb12ec
 
 #define allocateCUDA(var, size, type) \
 {\
@@ -165,7 +159,6 @@
     return CPUDiv(a+b-1, b); 
 }
 
-<<<<<<< HEAD
 template <typename T>
 __global__ void iota(T* a, int n)
 {
@@ -252,8 +245,7 @@
     collect_element_sets_kernel<<<CPUCeilDiv(n, 512), 512>>>(n, num_sets, max_set_size, elements, element2partition_map, element_sets, element_set_sizes); 
     correct_element_set_sizes_kernel<<<CPUCeilDiv(num_sets, 512), 512>>>(num_sets, max_set_size, element_set_sizes);
 }
-=======
+
 DREAMPLACE_END_NAMESPACE
->>>>>>> defb12ec
 
 #endif