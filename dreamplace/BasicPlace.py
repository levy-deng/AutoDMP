##
# @file   BasicPlace.py
# @author Yibo Lin
# @date   Jun 2018
# @brief  Base placement class 
#

import os 
import sys
import time 
import gzip 
if sys.version_info[0] < 3: 
    import cPickle as pickle
else:
    import _pickle as pickle
import re 
import numpy as np 
import logging
import torch 
import torch.nn as nn
import dreamplace.ops.move_boundary.move_boundary as move_boundary 
import dreamplace.ops.hpwl.hpwl as hpwl 
import dreamplace.ops.density_overflow.density_overflow as density_overflow 
import dreamplace.ops.electric_potential.electric_overflow as electric_overflow 
import dreamplace.ops.rmst_wl.rmst_wl as rmst_wl 
import dreamplace.ops.macro_legalize.macro_legalize as macro_legalize 
import dreamplace.ops.greedy_legalize.greedy_legalize as greedy_legalize 
import dreamplace.ops.abacus_legalize.abacus_legalize as abacus_legalize 
import dreamplace.ops.legality_check.legality_check as legality_check 
import dreamplace.ops.draw_place.draw_place as draw_place 
import dreamplace.ops.pin_pos.pin_pos as pin_pos
import dreamplace.ops.global_swap.global_swap as global_swap 
import dreamplace.ops.k_reorder.k_reorder as k_reorder
import dreamplace.ops.independent_set_matching.independent_set_matching as independent_set_matching
import pdb 

class PlaceDataCollection (object):
    """
    @brief A wraper for all data tensors on device for building ops 
    """
    def __init__(self, pos, params, placedb, device):
        """
        @brief initialization 
        @param pos locations of cells 
        @param params parameters 
        @param placedb placement database 
        @param device cpu or cuda 
        """
        self.device = device
        torch.set_num_threads(params.num_threads)
        # position should be parameter 
        self.pos = pos 
<<<<<<< HEAD
=======
        # other tensors required to build ops 
        self.node_size_x = torch.from_numpy(placedb.node_size_x).to(device)
        self.node_size_y = torch.from_numpy(placedb.node_size_y).to(device)
        self.node_areas = self.node_size_x * self.node_size_y 

        self.pin_offset_x = torch.tensor(placedb.pin_offset_x, dtype=self.pos[0].dtype, device=device)
        self.pin_offset_y = torch.tensor(placedb.pin_offset_y, dtype=self.pos[0].dtype, device=device)

        self.pin2node_map = torch.from_numpy(placedb.pin2node_map).to(device)
        self.flat_node2pin_map = torch.from_numpy(placedb.flat_node2pin_map).to(device)
        self.flat_node2pin_start_map = torch.from_numpy(placedb.flat_node2pin_start_map).to(device)

        self.pin2net_map = torch.from_numpy(placedb.pin2net_map).to(device)
        self.flat_net2pin_map = torch.from_numpy(placedb.flat_net2pin_map).to(device)
        self.flat_net2pin_start_map = torch.from_numpy(placedb.flat_net2pin_start_map).to(device)
        if np.amin(placedb.net_weights) != np.amax(placedb.net_weights): # weights are meaningful 
            self.net_weights = torch.from_numpy(placedb.net_weights).to(device)
        else: # an empty tensor 
            logging.warning("net weights are all the same, ignored")
            self.net_weights = torch.Tensor().to(device)

        # regions 
        self.flat_region_boxes = torch.from_numpy(placedb.flat_region_boxes).to(device)
        self.flat_region_boxes_start = torch.from_numpy(placedb.flat_region_boxes_start).to(device)
        self.node2fence_region_map = torch.from_numpy(placedb.node2fence_region_map).to(device)
>>>>>>> 9cf23da7
        
        with torch.no_grad(): 
            # other tensors required to build ops 
            
            self.node_size_x = torch.from_numpy(placedb.node_size_x).to(device)
            self.node_size_y = torch.from_numpy(placedb.node_size_y).to(device)
            # original node size for legalization, since they will be adjusted in global placement
            if params.routability_opt_flag: 
                self.original_node_size_x = self.node_size_x.clone()
                self.original_node_size_y = self.node_size_y.clone()

            self.pin_offset_x = torch.tensor(placedb.pin_offset_x, dtype=self.pos[0].dtype, device=device)
            self.pin_offset_y = torch.tensor(placedb.pin_offset_y, dtype=self.pos[0].dtype, device=device)
            # original pin offset for legalization, since they will be adjusted in global placement
            if params.routability_opt_flag: 
                self.original_pin_offset_x = self.pin_offset_x.clone()
                self.original_pin_offset_y = self.pin_offset_y.clone()

            self.target_density = torch.empty(1, dtype=self.pos[0].dtype, device=device)
            self.target_density.data.fill_(params.target_density)

            # detect movable macros and scale down the density to avoid halos 
            # I use a heuristic that cells whose areas are 10x of the mean area will be regarded movable macros in global placement 
            node_areas = self.node_size_x * self.node_size_y
            if self.target_density < 1: 
                mean_area = node_areas[:placedb.num_movable_nodes].mean().mul_(10)
                row_height = self.node_size_y[:placedb.num_movable_nodes].min().mul_(2)
                self.movable_macro_mask = (node_areas[:placedb.num_movable_nodes] > mean_area) & (self.node_size_y[:placedb.num_movable_nodes] > row_height)
            else: # no movable macros 
                self.movable_macro_mask = None

            self.pin2node_map = torch.from_numpy(placedb.pin2node_map).to(device)
            self.flat_node2pin_map = torch.from_numpy(placedb.flat_node2pin_map).to(device)
            self.flat_node2pin_start_map = torch.from_numpy(placedb.flat_node2pin_start_map).to(device)
            # number of pins for each cell  
            self.pin_weights = (self.flat_node2pin_start_map[1:] - self.flat_node2pin_start_map[:-1]).to(self.node_size_x.dtype)

            self.unit_pin_capacity = torch.empty(1, dtype=self.pos[0].dtype, device=device)
            self.unit_pin_capacity.data.fill_(params.unit_pin_capacity)
            if params.routability_opt_flag:
                unit_pin_capacity = self.pin_weights[:placedb.num_movable_nodes] / node_areas[:placedb.num_movable_nodes]
                avg_pin_capacity = unit_pin_capacity.mean() * self.target_density
                # min(computed, params.unit_pin_capacity)
                self.unit_pin_capacity = avg_pin_capacity.clamp_(max=params.unit_pin_capacity)
                logging.info("unit_pin_capacity = %g" % (self.unit_pin_capacity))

            # routing information 
            # project initial routing utilization map to one layer 
            self.initial_horizontal_utilization_map = None 
            self.initial_vertical_utilization_map = None
            if params.routability_opt_flag and placedb.initial_horizontal_demand_map is not None: 
                self.initial_horizontal_utilization_map = torch.from_numpy(placedb.initial_horizontal_demand_map).to(device).div_(placedb.routing_grid_size_y * placedb.unit_horizontal_capacity)
                self.initial_vertical_utilization_map = torch.from_numpy(placedb.initial_vertical_demand_map).to(device).div_(placedb.routing_grid_size_x * placedb.unit_vertical_capacity)

            self.pin2net_map = torch.from_numpy(placedb.pin2net_map).to(device)
            self.flat_net2pin_map = torch.from_numpy(placedb.flat_net2pin_map).to(device)
            self.flat_net2pin_start_map = torch.from_numpy(placedb.flat_net2pin_start_map).to(device)
            if np.amin(placedb.net_weights) != np.amax(placedb.net_weights): # weights are meaningful 
                self.net_weights = torch.from_numpy(placedb.net_weights).to(device)
            else: # an empty tensor 
                logging.warning("net weights are all the same, ignored")
                self.net_weights = torch.Tensor().to(device)

            # regions 
            self.flat_region_boxes = torch.from_numpy(placedb.flat_region_boxes).to(device)
            self.flat_region_boxes_start = torch.from_numpy(placedb.flat_region_boxes_start).to(device)
            self.node2fence_region_map = torch.from_numpy(placedb.node2fence_region_map).to(device)
            
            self.net_mask_all = torch.from_numpy(np.ones(placedb.num_nets, dtype=np.uint8)).to(device) # all nets included 
            net_degrees = np.array([len(net2pin) for net2pin in placedb.net2pin_map])
            net_mask = np.logical_and(2 <= net_degrees, net_degrees < params.ignore_net_degree).astype(np.uint8)
            self.net_mask_ignore_large_degrees = torch.from_numpy(net_mask).to(device) # nets with large degrees are ignored 

            # number of pins for each node 
            num_pins_in_nodes = np.zeros(placedb.num_nodes)
            for  i in range(placedb.num_physical_nodes):
                num_pins_in_nodes[i] = len(placedb.node2pin_map[i])
            self.num_pins_in_nodes = torch.tensor(num_pins_in_nodes, dtype=self.pos[0].dtype, device=device)

            # avoid computing gradient for fixed macros 
            # 1 is for fixed macros 
            self.pin_mask_ignore_fixed_macros = (self.pin2node_map >= placedb.num_movable_nodes)

            self.bin_center_x = torch.from_numpy(placedb.bin_center_x).to(device)
            self.bin_center_y = torch.from_numpy(placedb.bin_center_y).to(device)

            # sort nodes by size, return their sorted indices, designed for memory coalesce in electrical force
            movable_size_x = self.node_size_x[:placedb.num_movable_nodes]
            _, self.sorted_node_map = torch.sort(movable_size_x)
            self.sorted_node_map = self.sorted_node_map.to(torch.int32) 
            # self.sorted_node_map = torch.arange(0, placedb.num_movable_nodes, dtype=torch.int32, device=device)

            # logging.debug(self.node_size_x[placedb.num_movable_nodes//2 :placedb.num_movable_nodes//2+20])
            # logging.debug(self.sorted_node_map[placedb.num_movable_nodes//2 :placedb.num_movable_nodes//2+20])
            # logging.debug(self.node_size_x[self.sorted_node_map[0: 10].long()])
            # logging.debug(self.node_size_x[self.sorted_node_map[-10:].long()])

        
    def bin_center_x_padded(self, placedb, padding): 
        """
        @brief compute array of bin center horizontal coordinates with padding 
        @param placedb placement database 
        @param padding number of bins padding to boundary of placement region 
        """
        if padding == 0: 
            return self.bin_center_x 
        else:
            xl = placedb.xl - padding * placedb.bin_size_x
            xh = placedb.xh + padding * placedb.bin_size_x
            self.bin_center_x_padded = torch.from_numpy(placedb.bin_centers(xl, xh, placedb.bin_size_x)).to(self.device)
            return self.bin_center_x_padded

    def bin_center_y_padded(self, placedb, padding): 
        """
        @brief compute array of bin center vertical coordinates with padding 
        @param placedb placement database 
        @param padding number of bins padding to boundary of placement region 
        """
        if padding == 0: 
            return self.bin_center_y 
        else:
            yl = placedb.yl - padding * placedb.bin_size_y
            yh = placedb.yh + padding * placedb.bin_size_y
            self.bin_center_y_padded = torch.from_numpy(placedb.bin_centers(yl, yh, placedb.bin_size_y)).to(self.device)
            return self.bin_center_y_padded

class PlaceOpCollection (object):
    """
    @brief A wrapper for all ops 
    """
    def __init__(self):
        """
        @brief initialization
        """
        self.pin_pos_op = None 
        self.move_boundary_op = None 
        self.hpwl_op = None
        self.rmst_wl_op = None 
        self.density_overflow_op = None 
        self.legality_check_op = None 
        self.legalize_op = None 
        self.detailed_place_op = None
        self.wirelength_op = None 
        self.update_gamma_op = None 
        self.density_op = None 
        self.update_density_weight_op = None
        self.precondition_op = None 
        self.noise_op = None 
        self.draw_place_op = None
        self.route_utilization_map_op = None
        self.pin_utilization_map_op = None 
        self.nctugr_congestion_map_op = None 
        self.adjust_node_area_op = None

class BasicPlace (nn.Module):
    """
    @brief Base placement class. 
    All placement engines should be derived from this class. 
    """
    def __init__(self, params, placedb):
        """
        @brief initialization
        @param params parameter 
        @param placedb placement database 
        """
        torch.manual_seed(params.random_seed)
        super(BasicPlace, self).__init__()

        tt = time.time()
        self.init_pos = np.zeros(placedb.num_nodes*2, dtype=placedb.dtype)
        # x position 
        self.init_pos[0:placedb.num_physical_nodes] = placedb.node_x
        if params.global_place_flag and params.random_center_init_flag: # move to center of layout 
            logging.info("move cells to the center of layout with random noise")
            self.init_pos[0:placedb.num_movable_nodes] = np.random.normal(loc=(placedb.xl*1.0+placedb.xh*1.0)/2, scale=(placedb.xh-placedb.xl)*0.001, size=placedb.num_movable_nodes)
        #self.init_pos[0:placedb.num_movable_nodes] = init_x[0:placedb.num_movable_nodes]*0.01 + (placedb.xl+placedb.xh)/2
        # y position 
        self.init_pos[placedb.num_nodes:placedb.num_nodes+placedb.num_physical_nodes] = placedb.node_y
        if params.global_place_flag and params.random_center_init_flag: # move to center of layout 
            self.init_pos[placedb.num_nodes:placedb.num_nodes+placedb.num_movable_nodes] = np.random.normal(loc=(placedb.yl*1.0+placedb.yh*1.0)/2, scale=(placedb.yh-placedb.yl)*0.001, size=placedb.num_movable_nodes)
        #init_y[0:placedb.num_movable_nodes] = init_y[0:placedb.num_movable_nodes]*0.01 + (placedb.yl+placedb.yh)/2

        if placedb.num_filler_nodes: # uniformly distribute filler cells in the layout 
            self.init_pos[placedb.num_physical_nodes:placedb.num_nodes] = np.random.uniform(low=placedb.xl, high=placedb.xh-placedb.node_size_x[-placedb.num_filler_nodes], size=placedb.num_filler_nodes)
            self.init_pos[placedb.num_nodes+placedb.num_physical_nodes:placedb.num_nodes*2] = np.random.uniform(low=placedb.yl, high=placedb.yh-placedb.node_size_y[-placedb.num_filler_nodes], size=placedb.num_filler_nodes)

        logging.debug("prepare init_pos takes %.2f seconds" % (time.time()-tt))

        self.device = torch.device("cuda" if params.gpu else "cpu")

        # position should be parameter 
        # must be defined in BasicPlace 
        tt = time.time()
        self.pos = nn.ParameterList([nn.Parameter(torch.from_numpy(self.init_pos).to(self.device))])
        logging.debug("build pos takes %.2f seconds" % (time.time()-tt))
        # shared data on device for building ops  
        # I do not want to construct the data from placedb again and again for each op 
        tt = time.time()
        self.data_collections = PlaceDataCollection(self.pos, params, placedb, self.device)
        logging.debug("build data_collections takes %.2f seconds" % (time.time()-tt))

        # similarly I wrap all ops 
        tt = time.time()
        self.op_collections = PlaceOpCollection()
        logging.debug("build op_collections takes %.2f seconds" % (time.time()-tt))

        tt = time.time()
        # position to pin position
        self.op_collections.pin_pos_op = self.build_pin_pos(params, placedb, self.data_collections, self.device)
        # bound nodes to layout region 
        self.op_collections.move_boundary_op = self.build_move_boundary(params, placedb, self.data_collections, self.device)
        # hpwl and density overflow ops for evaluation 
        self.op_collections.hpwl_op = self.build_hpwl(params, placedb, self.data_collections, self.op_collections.pin_pos_op, self.device)
        # rectilinear minimum steiner tree wirelength from flute 
        # can only be called once 
        #self.op_collections.rmst_wl_op = self.build_rmst_wl(params, placedb, self.op_collections.pin_pos_op, torch.device("cpu"))
        #self.op_collections.density_overflow_op = self.build_density_overflow(params, placedb, self.data_collections, self.device)
        self.op_collections.density_overflow_op = self.build_electric_overflow(params, placedb, self.data_collections, self.device)
        # legality check 
        self.op_collections.legality_check_op = self.build_legality_check(params, placedb, self.data_collections, self.device)
        # legalization 
        self.op_collections.legalize_op = self.build_legalization(params, placedb, self.data_collections, self.device)
        # detailed placement 
        self.op_collections.detailed_place_op = self.build_detailed_placement(params, placedb, self.data_collections, self.device)
        # draw placement 
        self.op_collections.draw_place_op = self.build_draw_placement(params, placedb)

        # flag for rmst_wl_op
        # can only read once 
        self.read_lut_flag = True

        logging.debug("build BasicPlace ops takes %.2f seconds" % (time.time()-tt))

    def __call__(self, params, placedb):
        """
        @brief Solve placement.  
        placeholder for derived classes. 
        @param params parameters 
        @param placedb placement database 
        """
        pass 

    def build_pin_pos(self, params, placedb, data_collections, device):
        """
        @brief sum up the pins for each cell 
        @param params parameters 
        @param placedb placement database 
        @param data_collections a collection of all data and variables required for constructing the ops 
        @param device cpu or cuda 
        """
        # Yibo: I found CPU version of this is super slow, more than 2s for ISPD2005 bigblue4 with 10 threads. 
        # So I implemented a custom CPU version, which is around 20ms
        #pin2node_map = data_collections.pin2node_map.long()
        #def build_pin_pos_op(pos): 
        #    pin_x = data_collections.pin_offset_x.add(torch.index_select(pos[0:placedb.num_physical_nodes], dim=0, index=pin2node_map))
        #    pin_y = data_collections.pin_offset_y.add(torch.index_select(pos[placedb.num_nodes:placedb.num_nodes+placedb.num_physical_nodes], dim=0, index=pin2node_map))
        #    pin_pos = torch.cat([pin_x, pin_y], dim=0)

        #    return pin_pos 
        #return build_pin_pos_op

        return pin_pos.PinPos(
                pin_offset_x=data_collections.pin_offset_x, 
                pin_offset_y=data_collections.pin_offset_y, 
                pin2node_map=data_collections.pin2node_map, 
                flat_node2pin_map=data_collections.flat_node2pin_map, 
                flat_node2pin_start_map=data_collections.flat_node2pin_start_map, 
                num_physical_nodes=placedb.num_physical_nodes, 
                algorithm="node-by-node", 
                num_threads=params.num_threads
                )

    def build_move_boundary(self, params, placedb, data_collections, device):
        """
        @brief bound nodes into layout region 
        @param params parameters 
        @param placedb placement database 
        @param data_collections a collection of all data and variables required for constructing the ops 
        @param device cpu or cuda 
        """
        return move_boundary.MoveBoundary(
                data_collections.node_size_x, data_collections.node_size_y, 
                xl=placedb.xl, yl=placedb.yl, xh=placedb.xh, yh=placedb.yh, 
                num_movable_nodes=placedb.num_movable_nodes, 
                num_filler_nodes=placedb.num_filler_nodes, 
                num_threads=params.num_threads
                )

    def build_hpwl(self, params, placedb, data_collections, pin_pos_op, device):
        """
        @brief compute half-perimeter wirelength 
        @param params parameters 
        @param placedb placement database 
        @param data_collections a collection of all data and variables required for constructing the ops 
        @param pin_pos_op the op to compute pin locations according to cell locations 
        @param device cpu or cuda 
        """

        wirelength_for_pin_op = hpwl.HPWL(
                flat_netpin=data_collections.flat_net2pin_map, 
                netpin_start=data_collections.flat_net2pin_start_map,
                pin2net_map=data_collections.pin2net_map, 
                net_weights=data_collections.net_weights, 
                net_mask=data_collections.net_mask_all, 
                algorithm='net-by-net', 
                num_threads=params.num_threads
                )

        # wirelength for position 
        def build_wirelength_op(pos): 
            return wirelength_for_pin_op(pin_pos_op(pos))

        return build_wirelength_op

    def build_rmst_wl(self, params, placedb, pin_pos_op, device):
        """
        @brief compute rectilinear minimum spanning tree wirelength with flute 
        @param params parameters 
        @param placedb placement database 
        @param pin_pos_op the op to compute pin locations according to cell locations 
        @param device cpu or cuda 
        """
        # wirelength cost 

        POWVFILE = os.path.abspath(os.path.join(os.path.dirname(__file__), "../../thirdparty/NCTUgr.ICCAD2012/POWV9.dat"))
        POSTFILE = os.path.abspath(os.path.join(os.path.dirname(__file__), "../../thirdparty/NCTUgr.ICCAD2012/POST9.dat"))
        logging.info("POWVFILE = %s" % (POWVFILE))
        logging.info("POSTFILE = %s" % (POSTFILE))
        wirelength_for_pin_op = rmst_wl.RMSTWL(
                flat_netpin=torch.from_numpy(placedb.flat_net2pin_map).to(device), 
                netpin_start=torch.from_numpy(placedb.flat_net2pin_start_map).to(device),
                ignore_net_degree=params.ignore_net_degree, 
                POWVFILE=POWVFILE, 
                POSTFILE=POSTFILE
                )

        # wirelength for position 
        def build_wirelength_op(pos): 
            pin_pos = pin_pos_op(pos)
            wls = wirelength_for_pin_op(pin_pos.clone().cpu(), self.read_lut_flag)
            self.read_lut_flag = False
            return wls 

        return build_wirelength_op

    def build_density_overflow(self, params, placedb, data_collections, device):
        """
        @brief compute density overflow 
        @param params parameters 
        @param placedb placement database 
        @param data_collections a collection of all data and variables required for constructing the ops 
        @param device cpu or cuda 
        """
        return density_overflow.DensityOverflow(
                data_collections.node_size_x, data_collections.node_size_x, 
                data_collections.bin_center_x, data_collections.bin_center_y, 
                target_density=data_collections.target_density, 
                xl=placedb.xl, yl=placedb.yl, xh=placedb.xh, yh=placedb.yh, 
                bin_size_x=placedb.bin_size_x, bin_size_y=placedb.bin_size_y, 
                num_movable_nodes=placedb.num_movable_nodes, 
                num_terminals=placedb.num_terminals, 
                num_filler_nodes=0,
                num_threads=params.num_threads
                )

    def build_electric_overflow(self, params, placedb, data_collections, device):
        """
        @brief compute electric density overflow 
        @param params parameters 
        @param placedb placement database 
        @param data_collections a collection of all data and variables required for constructing the ops 
        @param device cpu or cuda 
        """
        return electric_overflow.ElectricOverflow(
                node_size_x=data_collections.node_size_x, node_size_y=data_collections.node_size_y, 
                bin_center_x=data_collections.bin_center_x, bin_center_y=data_collections.bin_center_y, 
                target_density=data_collections.target_density, 
                xl=placedb.xl, yl=placedb.yl, xh=placedb.xh, yh=placedb.yh, 
                bin_size_x=placedb.bin_size_x, bin_size_y=placedb.bin_size_y, 
                num_movable_nodes=placedb.num_movable_nodes, 
                num_terminals=placedb.num_terminals, 
                num_filler_nodes=0,
                padding=0, 
                deterministic_flag=params.deterministic_flag, 
                sorted_node_map=data_collections.sorted_node_map,
                movable_macro_mask=data_collections.movable_macro_mask, 
                num_threads=params.num_threads
                )

    def build_legality_check(self, params, placedb, data_collections, device):
        """
        @brief legality check 
        @param params parameters 
        @param placedb placement database 
        @param data_collections a collection of all data and variables required for constructing the ops 
        @param device cpu or cuda 
        """
        return legality_check.LegalityCheck(
                node_size_x=data_collections.node_size_x, node_size_y=data_collections.node_size_y, 
                flat_region_boxes=data_collections.flat_region_boxes, flat_region_boxes_start=data_collections.flat_region_boxes_start, node2fence_region_map=data_collections.node2fence_region_map, 
                xl=placedb.xl, yl=placedb.yl, xh=placedb.xh, yh=placedb.yh, 
                site_width=placedb.site_width, row_height=placedb.row_height, 
                num_terminals=placedb.num_terminals, 
                num_movable_nodes=placedb.num_movable_nodes
                )

    def build_legalization(self, params, placedb, data_collections, device):
        """
        @brief legalization 
        @param params parameters 
        @param placedb placement database 
        @param data_collections a collection of all data and variables required for constructing the ops 
        @param device cpu or cuda 
        """
        # for movable macro legalization 
        # the number of bins control the search granularity 
        ml = macro_legalize.MacroLegalize(
                node_size_x=data_collections.node_size_x, node_size_y=data_collections.node_size_y, node_weights=data_collections.num_pins_in_nodes, 
                flat_region_boxes=data_collections.flat_region_boxes, flat_region_boxes_start=data_collections.flat_region_boxes_start, node2fence_region_map=data_collections.node2fence_region_map, 
                xl=placedb.xl, yl=placedb.yl, xh=placedb.xh, yh=placedb.yh, 
                site_width=placedb.site_width, row_height=placedb.row_height, 
                num_bins_x=params.num_bins_x, num_bins_y=params.num_bins_y, 
                num_movable_nodes=placedb.num_movable_nodes, 
                num_terminal_NIs=placedb.num_terminal_NIs, 
                num_filler_nodes=placedb.num_filler_nodes
                )
        # for standard cell legalization
        gl = greedy_legalize.GreedyLegalize(
                node_size_x=data_collections.node_size_x, node_size_y=data_collections.node_size_y, node_weights=data_collections.num_pins_in_nodes, 
                flat_region_boxes=data_collections.flat_region_boxes, flat_region_boxes_start=data_collections.flat_region_boxes_start, node2fence_region_map=data_collections.node2fence_region_map, 
                xl=placedb.xl, yl=placedb.yl, xh=placedb.xh, yh=placedb.yh, 
                site_width=placedb.site_width, row_height=placedb.row_height, 
                num_bins_x=1, num_bins_y=64, 
                #num_bins_x=64, num_bins_y=64, 
                num_movable_nodes=placedb.num_movable_nodes, 
                num_terminal_NIs=placedb.num_terminal_NIs, 
                num_filler_nodes=placedb.num_filler_nodes
                )
        # for standard cell legalization
        al = abacus_legalize.AbacusLegalize(
                node_size_x=data_collections.node_size_x, node_size_y=data_collections.node_size_y, node_weights=data_collections.num_pins_in_nodes, 
                flat_region_boxes=data_collections.flat_region_boxes, flat_region_boxes_start=data_collections.flat_region_boxes_start, node2fence_region_map=data_collections.node2fence_region_map, 
                xl=placedb.xl, yl=placedb.yl, xh=placedb.xh, yh=placedb.yh, 
                site_width=placedb.site_width, row_height=placedb.row_height, 
                num_bins_x=1, num_bins_y=64, 
                #num_bins_x=64, num_bins_y=64, 
                num_movable_nodes=placedb.num_movable_nodes, 
                num_terminal_NIs=placedb.num_terminal_NIs, 
                num_filler_nodes=placedb.num_filler_nodes
                )
        def build_legalization_op(pos): 
            logging.info("Start legalization")
            pos1 = ml(pos, pos)
            pos2 = gl(pos1, pos1)
            legal = self.op_collections.legality_check_op(pos2)
            if not legal:
                logging.error("legality check failed in greedy legalization")
                return pos2 
            return al(pos1, pos2)
        return build_legalization_op

    def build_detailed_placement(self, params, placedb, data_collections, device):
        """
        @brief detailed placement consisting of global swap and independent set matching 
        @param params parameters 
        @param placedb placement database 
        @param data_collections a collection of all data and variables required for constructing the ops 
        @param device cpu or cuda 
        """
        gs = global_swap.GlobalSwap(
                node_size_x=data_collections.node_size_x, node_size_y=data_collections.node_size_y, 
                flat_region_boxes=data_collections.flat_region_boxes, flat_region_boxes_start=data_collections.flat_region_boxes_start, node2fence_region_map=data_collections.node2fence_region_map, 
                flat_net2pin_map=data_collections.flat_net2pin_map, flat_net2pin_start_map=data_collections.flat_net2pin_start_map, pin2net_map=data_collections.pin2net_map, 
                flat_node2pin_map=data_collections.flat_node2pin_map, flat_node2pin_start_map=data_collections.flat_node2pin_start_map, pin2node_map=data_collections.pin2node_map, 
                pin_offset_x=data_collections.pin_offset_x, pin_offset_y=data_collections.pin_offset_y, 
                net_mask=data_collections.net_mask_ignore_large_degrees, 
                xl=placedb.xl, yl=placedb.yl, xh=placedb.xh, yh=placedb.yh, 
                site_width=placedb.site_width, row_height=placedb.row_height, 
                #num_bins_x=placedb.num_bins_x//16, num_bins_y=placedb.num_bins_y//16, 
                num_bins_x=placedb.num_bins_x//2, num_bins_y=placedb.num_bins_y//2, 
                num_movable_nodes=placedb.num_movable_nodes, 
                num_terminal_NIs=placedb.num_terminal_NIs, 
                num_filler_nodes=placedb.num_filler_nodes, 
                batch_size=256, 
                max_iters=2, 
                algorithm='concurrent', 
                num_threads=params.num_threads
                )
        kr = k_reorder.KReorder(
                node_size_x=data_collections.node_size_x, node_size_y=data_collections.node_size_y, 
                flat_region_boxes=data_collections.flat_region_boxes, flat_region_boxes_start=data_collections.flat_region_boxes_start, node2fence_region_map=data_collections.node2fence_region_map, 
                flat_net2pin_map=data_collections.flat_net2pin_map, flat_net2pin_start_map=data_collections.flat_net2pin_start_map, pin2net_map=data_collections.pin2net_map, 
                flat_node2pin_map=data_collections.flat_node2pin_map, flat_node2pin_start_map=data_collections.flat_node2pin_start_map, pin2node_map=data_collections.pin2node_map, 
                pin_offset_x=data_collections.pin_offset_x, pin_offset_y=data_collections.pin_offset_y, 
                net_mask=data_collections.net_mask_ignore_large_degrees, 
                xl=placedb.xl, yl=placedb.yl, xh=placedb.xh, yh=placedb.yh, 
                site_width=placedb.site_width, row_height=placedb.row_height, 
                num_bins_x=placedb.num_bins_x, num_bins_y=placedb.num_bins_y, 
                num_movable_nodes=placedb.num_movable_nodes, 
                num_terminal_NIs=placedb.num_terminal_NIs, 
                num_filler_nodes=placedb.num_filler_nodes, 
                K=4, 
                max_iters=2, 
                num_threads=params.num_threads
                )
        ism = independent_set_matching.IndependentSetMatching(
                node_size_x=data_collections.node_size_x, node_size_y=data_collections.node_size_y, 
                flat_region_boxes=data_collections.flat_region_boxes, flat_region_boxes_start=data_collections.flat_region_boxes_start, node2fence_region_map=data_collections.node2fence_region_map, 
                flat_net2pin_map=data_collections.flat_net2pin_map, flat_net2pin_start_map=data_collections.flat_net2pin_start_map, pin2net_map=data_collections.pin2net_map, 
                flat_node2pin_map=data_collections.flat_node2pin_map, flat_node2pin_start_map=data_collections.flat_node2pin_start_map, pin2node_map=data_collections.pin2node_map, 
                pin_offset_x=data_collections.pin_offset_x, pin_offset_y=data_collections.pin_offset_y, 
                net_mask=data_collections.net_mask_ignore_large_degrees, 
                xl=placedb.xl, yl=placedb.yl, xh=placedb.xh, yh=placedb.yh, 
                site_width=placedb.site_width, row_height=placedb.row_height, 
                num_bins_x=placedb.num_bins_x, num_bins_y=placedb.num_bins_y, 
                num_movable_nodes=placedb.num_movable_nodes, 
                num_terminal_NIs=placedb.num_terminal_NIs, 
                num_filler_nodes=placedb.num_filler_nodes, 
                batch_size=2048, 
                set_size=128, 
                max_iters=50, 
                algorithm='concurrent', 
                num_threads=params.num_threads
                )

        # wirelength for position 
        def build_detailed_placement_op(pos): 
            logging.info("Start ABCDPlace for refinement")
            pos1 = pos 
            for i in range(1): 
                pos1 = kr(pos1)
                legal = self.op_collections.legality_check_op(pos1)
                logging.info("K-Reorder legal flag = %d" % (legal))
                if not legal:
                    return pos1 
                pos1 = ism(pos1)
                legal = self.op_collections.legality_check_op(pos1)
                logging.info("Independent set matching legal flag = %d" % (legal))
                if not legal:
                    return pos1 
                pos1 = gs(pos1)
                legal = self.op_collections.legality_check_op(pos1)
                logging.info("Global swap legal flag = %d" % (legal))
                if not legal:
                    return pos1 
                pos1 = kr(pos1)
                legal = self.op_collections.legality_check_op(pos1)
                logging.info("K-Reorder legal flag = %d" % (legal))
                if not legal:
                    return pos1 
            return pos1 
        return build_detailed_placement_op

    def build_draw_placement(self, params, placedb):
        """
        @brief plot placement  
        @param params parameters 
        @param placedb placement database 
        """
        return draw_place.DrawPlace(placedb)

    def validate(self, placedb, pos, iteration):
        """
        @brief validate placement 
        @param placedb placement database 
        @param pos locations of cells 
        @param iteration optimization step 
        """
        pos = torch.from_numpy(pos).to(self.device)
        hpwl = self.op_collections.hpwl_op(pos)
        #rmst_wls = self.rmst_wl_op(pos)
        #rmst_wl = rmst_wls.sum()
        overflow, max_density = self.op_collections.density_overflow_op(pos)

        #return hpwl, rmst_wl, overflow, max_density
        return hpwl, overflow, max_density

    def plot(self, params, placedb, iteration, pos): 
        """
        @brief plot layout
        @param params parameters 
        @param placedb placement database 
        @param iteration optimization step 
        @param pos locations of cells 
        """
        tt = time.time()
        path = "%s/%s" % (params.result_dir, params.design_name())
        figname = "%s/plot/iter%s.png" % (path, '{:04}'.format(iteration))
        os.system("mkdir -p %s" % (os.path.dirname(figname)))
        if isinstance(pos, np.ndarray):
            pos = torch.from_numpy(pos)
        self.op_collections.draw_place_op(pos, figname)
        logging.info("plotting to %s takes %.3f seconds" % (figname, time.time()-tt))

    def dump(self, params, placedb, pos, filename):
        """
        @brief dump intermediate solution as compressed pickle file (.pklz)
        @param params parameters 
        @param placedb placement database 
        @param iteration optimization step 
        @param pos locations of cells 
        @param filename output file name 
        """
        with gzip.open(filename, "wb") as f:
            pickle.dump((self.data_collections.node_size_x.cpu(), self.data_collections.node_size_y.cpu(), 
                self.data_collections.flat_net2pin_map.cpu(), self.data_collections.flat_net2pin_start_map.cpu(), self.data_collections.pin2net_map.cpu(), 
                self.data_collections.flat_node2pin_map.cpu(), self.data_collections.flat_node2pin_start_map.cpu(), self.data_collections.pin2node_map.cpu(), 
                self.data_collections.pin_offset_x.cpu(), self.data_collections.pin_offset_y.cpu(), 
                self.data_collections.net_mask_ignore_large_degrees.cpu(), 
                placedb.xl, placedb.yl, placedb.xh, placedb.yh, 
                placedb.site_width, placedb.row_height, 
                placedb.num_bins_x, placedb.num_bins_y, 
                placedb.num_movable_nodes, 
                placedb.num_terminal_NIs, 
                placedb.num_filler_nodes, 
                pos 
                ), f)

    def load(self, params, placedb, filename):
        """
        @brief dump intermediate solution as compressed pickle file (.pklz)
        @param params parameters 
        @param placedb placement database 
        @param iteration optimization step 
        @param pos locations of cells 
        @param filename output file name 
        """
        with gzip.open(filename, "rb") as f:
            data = pickle.load(f)
            self.data_collections.node_size_x.data = data[0].data.to(self.device)
            self.data_collections.node_size_y.data = data[1].data.to(self.device) 
            self.data_collections.flat_net2pin_map.data = data[2].data.to(self.device)
            self.data_collections.flat_net2pin_start_map.data = data[3].data.to(self.device)
            self.data_collections.pin2net_map.data = data[4].data.to(self.device)
            self.data_collections.flat_node2pin_map.data = data[5].data.to(self.device)
            self.data_collections.flat_node2pin_start_map.data = data[6].data.to(self.device)
            self.data_collections.pin2node_map.data = data[7].data.to(self.device)
            self.data_collections.pin_offset_x.data = data[8].data.to(self.device) 
            self.data_collections.pin_offset_y.data = data[9].data.to(self.device) 
            self.data_collections.net_mask_ignore_large_degrees.data = data[10].data.to(self.device) 
            placedb.xl = data[11] 
            placedb.yl = data[12] 
            placedb.xh = data[13] 
            placedb.yh = data[14] 
            placedb.site_width = data[15] 
            placedb.row_height = data[16] 
            placedb.num_bins_x = data[17] 
            placedb.num_bins_y = data[18] 
            num_movable_nodes = data[19] 
            num_nodes = data[0].numel()
            placedb.num_terminal_NIs = data[20] 
            placedb.num_filler_nodes = data[21] 
            placedb.num_physical_nodes = num_nodes - placedb.num_filler_nodes
            placedb.num_terminals = placedb.num_physical_nodes - placedb.num_terminal_NIs - num_movable_nodes
            self.data_collections.pos[0].data = data[22].data.to(self.device)<|MERGE_RESOLUTION|>--- conflicted
+++ resolved
@@ -50,34 +50,6 @@
         torch.set_num_threads(params.num_threads)
         # position should be parameter 
         self.pos = pos 
-<<<<<<< HEAD
-=======
-        # other tensors required to build ops 
-        self.node_size_x = torch.from_numpy(placedb.node_size_x).to(device)
-        self.node_size_y = torch.from_numpy(placedb.node_size_y).to(device)
-        self.node_areas = self.node_size_x * self.node_size_y 
-
-        self.pin_offset_x = torch.tensor(placedb.pin_offset_x, dtype=self.pos[0].dtype, device=device)
-        self.pin_offset_y = torch.tensor(placedb.pin_offset_y, dtype=self.pos[0].dtype, device=device)
-
-        self.pin2node_map = torch.from_numpy(placedb.pin2node_map).to(device)
-        self.flat_node2pin_map = torch.from_numpy(placedb.flat_node2pin_map).to(device)
-        self.flat_node2pin_start_map = torch.from_numpy(placedb.flat_node2pin_start_map).to(device)
-
-        self.pin2net_map = torch.from_numpy(placedb.pin2net_map).to(device)
-        self.flat_net2pin_map = torch.from_numpy(placedb.flat_net2pin_map).to(device)
-        self.flat_net2pin_start_map = torch.from_numpy(placedb.flat_net2pin_start_map).to(device)
-        if np.amin(placedb.net_weights) != np.amax(placedb.net_weights): # weights are meaningful 
-            self.net_weights = torch.from_numpy(placedb.net_weights).to(device)
-        else: # an empty tensor 
-            logging.warning("net weights are all the same, ignored")
-            self.net_weights = torch.Tensor().to(device)
-
-        # regions 
-        self.flat_region_boxes = torch.from_numpy(placedb.flat_region_boxes).to(device)
-        self.flat_region_boxes_start = torch.from_numpy(placedb.flat_region_boxes_start).to(device)
-        self.node2fence_region_map = torch.from_numpy(placedb.node2fence_region_map).to(device)
->>>>>>> 9cf23da7
         
         with torch.no_grad(): 
             # other tensors required to build ops 
@@ -101,11 +73,11 @@
 
             # detect movable macros and scale down the density to avoid halos 
             # I use a heuristic that cells whose areas are 10x of the mean area will be regarded movable macros in global placement 
-            node_areas = self.node_size_x * self.node_size_y
+            self.node_areas = self.node_size_x * self.node_size_y
             if self.target_density < 1: 
-                mean_area = node_areas[:placedb.num_movable_nodes].mean().mul_(10)
+                mean_area = self.node_areas[:placedb.num_movable_nodes].mean().mul_(10)
                 row_height = self.node_size_y[:placedb.num_movable_nodes].min().mul_(2)
-                self.movable_macro_mask = (node_areas[:placedb.num_movable_nodes] > mean_area) & (self.node_size_y[:placedb.num_movable_nodes] > row_height)
+                self.movable_macro_mask = (self.node_areas[:placedb.num_movable_nodes] > mean_area) & (self.node_size_y[:placedb.num_movable_nodes] > row_height)
             else: # no movable macros 
                 self.movable_macro_mask = None
 
@@ -118,7 +90,7 @@
             self.unit_pin_capacity = torch.empty(1, dtype=self.pos[0].dtype, device=device)
             self.unit_pin_capacity.data.fill_(params.unit_pin_capacity)
             if params.routability_opt_flag:
-                unit_pin_capacity = self.pin_weights[:placedb.num_movable_nodes] / node_areas[:placedb.num_movable_nodes]
+                unit_pin_capacity = self.pin_weights[:placedb.num_movable_nodes] / self.node_areas[:placedb.num_movable_nodes]
                 avg_pin_capacity = unit_pin_capacity.mean() * self.target_density
                 # min(computed, params.unit_pin_capacity)
                 self.unit_pin_capacity = avg_pin_capacity.clamp_(max=params.unit_pin_capacity)
