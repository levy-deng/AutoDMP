--- conflicted
+++ resolved
@@ -62,11 +62,7 @@
             self.iteration += 1
 
             # assume overflow has been updated
-<<<<<<< HEAD
-            if self.overflows and self.overflows[-1] < 0.3 and self.alpha < 2048:
-=======
             if self.overflows and self.overflows[-1] < 0.3 and self.alpha < 1024:
->>>>>>> 851b2d83
                 if (self.iteration % 20) == 0:
                     self.alpha *= 2
                     logging.info(
