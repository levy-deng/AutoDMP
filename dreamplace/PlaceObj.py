##
# @file   PlaceObj.py
# @author Yibo Lin
# @date   Jul 2018
# @brief  Placement model class defining the placement objective.
#

import os
import sys
import time
import numpy as np
import itertools
import logging
import torch
import torch.autograd as autograd
import torch.nn as nn
import torch.nn.functional as F
import pdb
import gzip
if sys.version_info[0] < 3:
    import cPickle as pickle
else:
    import _pickle as pickle
import dreamplace.ops.weighted_average_wirelength.weighted_average_wirelength as weighted_average_wirelength
import dreamplace.ops.logsumexp_wirelength.logsumexp_wirelength as logsumexp_wirelength
import dreamplace.ops.electric_potential.electric_potential as electric_potential
import dreamplace.ops.density_potential.density_potential as density_potential
import dreamplace.ops.rudy.rudy as rudy
import dreamplace.ops.pin_utilization.pin_utilization as pin_utilization
import dreamplace.ops.nctugr_binary.nctugr_binary as nctugr_binary
import dreamplace.ops.adjust_node_area.adjust_node_area as adjust_node_area


class PreconditionOp:
    """Preconditioning engine is critical for convergence. 
    Need to be carefully designed. 
    """
    def __init__(self, placedb, data_collections):
        self.placedb = placedb
        self.data_collections = data_collections
        self.iteration = 0
        self.alpha = 1.0
        self.best_overflow = None
        self.overflows = []

    def set_overflow(self, overflow):
        self.overflows.append(overflow)
        if self.best_overflow is None:
            self.best_overflow = overflow
        else:
            self.best_overflow = min(self.best_overflow, overflow)

    def __call__(self, grad, density_weight):
        """Introduce alpha parameter to avoid divergence. 
        It is tricky for this parameter to increase. 
        """
        with torch.no_grad():
            precond = self.data_collections.num_pins_in_nodes + self.alpha * density_weight * self.data_collections.node_areas
            precond.clamp_(min=1.0)
            grad[0:self.placedb.num_nodes].div_(precond)
            grad[self.placedb.num_nodes:self.placedb.num_nodes *
                 2].div_(precond)
            self.iteration += 1

            # assume overflow has been updated
            if self.overflows and self.overflows[-1] < 0.3:
                if (self.iteration % 20) == 0:
                    self.alpha *= 2
                    logging.info(
                        "preconditioning alpha = %g, best_overflow %g, overflow %g"
                        % (self.alpha, self.best_overflow, self.overflows[-1]))

        return grad


class PlaceObj(nn.Module):
    """
    @brief Define placement objective:
        wirelength + density_weight * density penalty
    It includes various ops related to global placement as well.
    """
    def __init__(self, density_weight, params, placedb, data_collections,
                 op_collections, global_place_params):
        """
        @brief initialize ops for placement
        @param density_weight density weight in the objective
        @param params parameters
        @param placedb placement database
        @param data_collections a collection of all data and variables required for constructing the ops
        @param op_collections a collection of all ops
        @param global_place_params global placement parameters for current global placement stage
        """
        super(PlaceObj, self).__init__()

        self.gpu = params.gpu
        self.data_collections = data_collections
        self.op_collections = op_collections
        self.density_weight = torch.tensor(
            [density_weight],
            dtype=self.data_collections.pos[0].dtype,
            device=self.data_collections.pos[0].device)
        self.gamma = torch.tensor(10 * self.base_gamma(params, placedb),
                                  dtype=self.data_collections.pos[0].dtype,
                                  device=self.data_collections.pos[0].device)

        # compute weighted average wirelength from position
<<<<<<< HEAD
        name = "%dx%d bins" % (global_place_params["num_bins_x"],
                               global_place_params["num_bins_y"])
=======
        num_bins_x = global_place_params["num_bins_x"] if global_place_params[
            "num_bins_x"] else placedb.num_bins_x
        num_bins_y = global_place_params["num_bins_y"] if global_place_params[
            "num_bins_y"] else placedb.num_bins_y
        name = "%dx%d bins" % (num_bins_x, num_bins_y)
>>>>>>> 491f988c
        if global_place_params["wirelength"] == "weighted_average":
            self.op_collections.wirelength_op, self.op_collections.update_gamma_op = self.build_weighted_average_wl(
                params, placedb, self.data_collections,
                self.op_collections.pin_pos_op)
        elif global_place_params["wirelength"] == "logsumexp":
            self.op_collections.wirelength_op, self.op_collections.update_gamma_op = self.build_logsumexp_wl(
                params, placedb, self.data_collections,
                self.op_collections.pin_pos_op)
        else:
            assert 0, "unknown wirelength model %s" % (
                global_place_params["wirelength"])
<<<<<<< HEAD
        #self.op_collections.density_op = self.build_density_potential(params, placedb, self.data_collections, global_place_params["num_bins_x"], global_place_params["num_bins_y"], padding=1, name)
=======
        #self.op_collections.density_op = self.build_density_potential(params, placedb, self.data_collections, num_bins_x, num_bins_y, padding=1, name)
>>>>>>> 491f988c
        self.op_collections.density_op = self.build_electric_potential(
            params,
            placedb,
            self.data_collections,
<<<<<<< HEAD
            global_place_params["num_bins_x"],
            global_place_params["num_bins_y"],
=======
            num_bins_x,
            num_bins_y,
>>>>>>> 491f988c
            padding=0,
            name=name)
        self.op_collections.update_density_weight_op = self.build_update_density_weight(
            params, placedb)
        self.op_collections.precondition_op = self.build_precondition(
            params, placedb, self.data_collections)
        self.op_collections.noise_op = self.build_noise(
            params, placedb, self.data_collections)
        if params.routability_opt_flag:
            # compute congestion map, RISA/RUDY congestion map
            self.op_collections.route_utilization_map_op = self.build_route_utilization_map(
                params, placedb, self.data_collections)
            self.op_collections.pin_utilization_map_op = self.build_pin_utilization_map(
                params, placedb, self.data_collections)
            self.op_collections.nctugr_congestion_map_op = self.build_nctugr_congestion_map(
                params, placedb, self.data_collections)
            # adjust instance area with congestion map
            self.op_collections.adjust_node_area_op = self.build_adjust_node_area(
                params, placedb, self.data_collections)

        self.Lgamma_iteration = global_place_params["iteration"]
        if 'Llambda_density_weight_iteration' in global_place_params:
            self.Llambda_density_weight_iteration = global_place_params[
                'Llambda_density_weight_iteration']
        else:
            self.Llambda_density_weight_iteration = 1
        if 'Lsub_iteration' in global_place_params:
            self.Lsub_iteration = global_place_params['Lsub_iteration']
        else:
            self.Lsub_iteration = 1
        if 'routability_Lsub_iteration' in global_place_params:
            self.routability_Lsub_iteration = global_place_params[
                'routability_Lsub_iteration']
        else:
            self.routability_Lsub_iteration = self.Lsub_iteration

    def obj_fn(self, pos):
        """
        @brief Compute objective.
            wirelength + density_weight * density penalty
        @param pos locations of cells
        @return objective value
        """
        wirelength = self.op_collections.wirelength_op(pos)
        density = self.op_collections.density_op(pos)
        return wirelength + self.density_weight * density

    def obj_and_grad_fn(self, pos):
        """
        @brief compute objective and gradient.
            wirelength + density_weight * density penalty
        @param pos locations of cells
        @return objective value
        """
        #self.check_gradient(pos)
        obj = self.obj_fn(pos)

        if pos.grad is not None:
            pos.grad.zero_()

        obj.backward()

        self.op_collections.precondition_op(pos.grad, self.density_weight)

        return obj, pos.grad

    def forward(self):
        """
        @brief Compute objective with current locations of cells.
        """
        return self.obj_fn(self.data_collections.pos[0])

    def check_gradient(self, pos):
        """
        @brief check gradient for debug
        @param pos locations of cells
        """
        wirelength = self.op_collections.wirelength_op(pos)

        if pos.grad is not None:
            pos.grad.zero_()
        wirelength.backward()
        wirelength_grad = pos.grad.clone()

        pos.grad.zero_()
        density = self.density_weight * self.op_collections.density_op(pos)
        density.backward()
        density_grad = pos.grad.clone()

        wirelength_grad_norm = wirelength_grad.norm(p=1)
        density_grad_norm = density_grad.norm(p=1)

        logging.info("wirelength_grad norm = %.6E" % (wirelength_grad_norm))
        logging.info("density_grad norm    = %.6E" % (density_grad_norm))
        pos.grad.zero_()

    def estimate_initial_learning_rate(self, x_k, lr):
        """
        @brief Estimate initial learning rate by moving a small step. 
        Computed as | x_k - x_k_1 |_2 / | g_k - g_k_1 |_2. 
        @param x_k current solution 
        @param lr small step 
        """
        obj_k, g_k = self.obj_and_grad_fn(x_k)
        x_k_1 = torch.autograd.Variable(x_k - lr * g_k, requires_grad=True)
        obj_k_1, g_k_1 = self.obj_and_grad_fn(x_k_1)

        return (x_k - x_k_1).norm(p=2) / (g_k - g_k_1).norm(p=2)

    def build_weighted_average_wl(self, params, placedb, data_collections,
                                  pin_pos_op):
        """
        @brief build the op to compute weighted average wirelength
        @param params parameters
        @param placedb placement database
        @param data_collections a collection of data and variables required for constructing ops
        @param pin_pos_op the op to compute pin locations according to cell locations
        """

        # use WeightedAverageWirelength atomic
        wirelength_for_pin_op = weighted_average_wirelength.WeightedAverageWirelength(
            flat_netpin=data_collections.flat_net2pin_map,
            netpin_start=data_collections.flat_net2pin_start_map,
            pin2net_map=data_collections.pin2net_map,
            net_weights=data_collections.net_weights,
            net_mask=data_collections.net_mask_ignore_large_degrees,
            pin_mask=data_collections.pin_mask_ignore_fixed_macros,
            gamma=self.gamma,
<<<<<<< HEAD
            algorithm='merged')
=======
            algorithm='merged',
            num_threads=params.num_threads)
>>>>>>> 491f988c

        # wirelength for position
        def build_wirelength_op(pos):
            return wirelength_for_pin_op(pin_pos_op(pos))

        # update gamma
        base_gamma = self.base_gamma(params, placedb)

        def build_update_gamma_op(iteration, overflow):
            self.update_gamma(iteration, overflow, base_gamma)
            #logging.debug("update gamma to %g" % (wirelength_for_pin_op.gamma.data))

        return build_wirelength_op, build_update_gamma_op

    def build_logsumexp_wl(self, params, placedb, data_collections,
                           pin_pos_op):
        """
        @brief build the op to compute log-sum-exp wirelength
        @param params parameters
        @param placedb placement database
        @param data_collections a collection of data and variables required for constructing ops
        @param pin_pos_op the op to compute pin locations according to cell locations
        """

        wirelength_for_pin_op = logsumexp_wirelength.LogSumExpWirelength(
            flat_netpin=data_collections.flat_net2pin_map,
            netpin_start=data_collections.flat_net2pin_start_map,
            pin2net_map=data_collections.pin2net_map,
            net_weights=data_collections.net_weights,
            net_mask=data_collections.net_mask_ignore_large_degrees,
            pin_mask=data_collections.pin_mask_ignore_fixed_macros,
            gamma=self.gamma,
<<<<<<< HEAD
            algorithm='merged')
=======
            algorithm='merged',
            num_threads=params.num_threads)
>>>>>>> 491f988c

        # wirelength for position
        def build_wirelength_op(pos):
            return wirelength_for_pin_op(pin_pos_op(pos))

        # update gamma
        base_gamma = self.base_gamma(params, placedb)

        def build_update_gamma_op(iteration, overflow):
            self.update_gamma(iteration, overflow, base_gamma)
            #logging.debug("update gamma to %g" % (wirelength_for_pin_op.gamma.data))

        return build_wirelength_op, build_update_gamma_op

    def build_density_potential(self, params, placedb, data_collections,
                                num_bins_x, num_bins_y, padding, name):
        """
        @brief NTUPlace3 density potential
        @param params parameters
        @param placedb placement database
        @param data_collections a collection of data and variables required for constructing ops
        @param num_bins_x number of bins in horizontal direction
        @param num_bins_y number of bins in vertical direction
        @param padding number of padding bins to left, right, bottom, top of the placement region
        @param name string for printing
        """
        bin_size_x = (placedb.xh - placedb.xl) / num_bins_x
        bin_size_y = (placedb.yh - placedb.yl) / num_bins_y

        xl = placedb.xl - padding * bin_size_x
        xh = placedb.xh + padding * bin_size_x
        yl = placedb.yl - padding * bin_size_y
        yh = placedb.yh + padding * bin_size_y
        local_num_bins_x = num_bins_x + 2 * padding
        local_num_bins_y = num_bins_y + 2 * padding
        max_num_bins_x = np.ceil(
            (np.amax(placedb.node_size_x) + 4 * bin_size_x) / bin_size_x)
        max_num_bins_y = np.ceil(
            (np.amax(placedb.node_size_y) + 4 * bin_size_y) / bin_size_y)
        max_num_bins = max(int(max_num_bins_x), int(max_num_bins_y))
        logging.info(
            "%s #bins %dx%d, bin sizes %gx%g, max_num_bins = %d, padding = %d"
            % (name, local_num_bins_x, local_num_bins_y,
               bin_size_x / placedb.row_height,
               bin_size_y / placedb.row_height, max_num_bins, padding))
        if local_num_bins_x < max_num_bins:
            logging.warning("local_num_bins_x (%d) < max_num_bins (%d)" %
                            (local_num_bins_x, max_num_bins))
        if local_num_bins_y < max_num_bins:
            logging.warning("local_num_bins_y (%d) < max_num_bins (%d)" %
                            (local_num_bins_y, max_num_bins))

        node_size_x = placedb.node_size_x
        node_size_y = placedb.node_size_y

        # coefficients
        ax = (4 / (node_size_x + 2 * bin_size_x) /
              (node_size_x + 4 * bin_size_x)).astype(placedb.dtype).reshape(
                  [placedb.num_nodes, 1])
        bx = (2 / bin_size_x / (node_size_x + 4 * bin_size_x)).astype(
            placedb.dtype).reshape([placedb.num_nodes, 1])
        ay = (4 / (node_size_y + 2 * bin_size_y) /
              (node_size_y + 4 * bin_size_y)).astype(placedb.dtype).reshape(
                  [placedb.num_nodes, 1])
        by = (2 / bin_size_y / (node_size_y + 4 * bin_size_y)).astype(
            placedb.dtype).reshape([placedb.num_nodes, 1])

        # bell shape overlap function
        def npfx1(dist):
            # ax will be broadcast from num_nodes*1 to num_nodes*num_bins_x
            return 1.0 - ax.reshape([placedb.num_nodes, 1]) * np.square(dist)

        def npfx2(dist):
            # bx will be broadcast from num_nodes*1 to num_nodes*num_bins_x
            return bx.reshape([
                placedb.num_nodes, 1
            ]) * np.square(dist - node_size_x / 2 - 2 * bin_size_x).reshape(
                [placedb.num_nodes, 1])

        def npfy1(dist):
            # ay will be broadcast from num_nodes*1 to num_nodes*num_bins_y
            return 1.0 - ay.reshape([placedb.num_nodes, 1]) * np.square(dist)

        def npfy2(dist):
            # by will be broadcast from num_nodes*1 to num_nodes*num_bins_y
            return by.reshape([
                placedb.num_nodes, 1
            ]) * np.square(dist - node_size_y / 2 - 2 * bin_size_y).reshape(
                [placedb.num_nodes, 1])

        # should not use integral, but sum; basically sample 5 distances, -2wb, -wb, 0, wb, 2wb; the sum does not change much when shifting cells
        integral_potential_x = npfx1(0) + 2 * npfx1(bin_size_x) + 2 * npfx2(
            2 * bin_size_x)
        cx = (node_size_x.reshape([placedb.num_nodes, 1]) /
              integral_potential_x).reshape([placedb.num_nodes, 1])
        # should not use integral, but sum; basically sample 5 distances, -2wb, -wb, 0, wb, 2wb; the sum does not change much when shifting cells
        integral_potential_y = npfy1(0) + 2 * npfy1(bin_size_y) + 2 * npfy2(
            2 * bin_size_y)
        cy = (node_size_y.reshape([placedb.num_nodes, 1]) /
              integral_potential_y).reshape([placedb.num_nodes, 1])

        return density_potential.DensityPotential(
            node_size_x=data_collections.node_size_x,
            node_size_y=data_collections.node_size_y,
            ax=torch.tensor(ax.ravel(),
                            dtype=data_collections.pos[0].dtype,
                            device=data_collections.pos[0].device),
            bx=torch.tensor(bx.ravel(),
                            dtype=data_collections.pos[0].dtype,
                            device=data_collections.pos[0].device),
            cx=torch.tensor(cx.ravel(),
                            dtype=data_collections.pos[0].dtype,
                            device=data_collections.pos[0].device),
            ay=torch.tensor(ay.ravel(),
                            dtype=data_collections.pos[0].dtype,
                            device=data_collections.pos[0].device),
            by=torch.tensor(by.ravel(),
                            dtype=data_collections.pos[0].dtype,
                            device=data_collections.pos[0].device),
            cy=torch.tensor(cy.ravel(),
                            dtype=data_collections.pos[0].dtype,
                            device=data_collections.pos[0].device),
            bin_center_x=data_collections.bin_center_x_padded(padding),
            bin_center_y=data_collections.bin_center_y_padded(padding),
            target_density=data_collections.target_density,
            num_movable_nodes=placedb.num_movable_nodes,
            num_terminals=placedb.num_terminals,
            num_filler_nodes=placedb.num_filler_nodes,
            xl=xl,
            yl=yl,
            xh=xh,
            yh=yh,
            bin_size_x=bin_size_x,
            bin_size_y=bin_size_y,
            padding=padding,
            sigma=(1.0 / 16) * placedb.width / bin_size_x,
<<<<<<< HEAD
            delta=2.0)
=======
            delta=2.0,
            num_threads=params.num_threads)
>>>>>>> 491f988c

    def build_electric_potential(self, params, placedb, data_collections,
                                 num_bins_x, num_bins_y, padding, name):
        """
        @brief e-place electrostatic potential
        @param params parameters
        @param placedb placement database
        @param data_collections a collection of data and variables required for constructing ops
        @param num_bins_x number of bins in horizontal direction
        @param num_bins_y number of bins in vertical direction
        @param padding number of padding bins to left, right, bottom, top of the placement region
        @param name string for printing
        """
        bin_size_x = (placedb.xh - placedb.xl) / num_bins_x
        bin_size_y = (placedb.yh - placedb.yl) / num_bins_y

        xl = placedb.xl - padding * bin_size_x
        xh = placedb.xh + padding * bin_size_x
        yl = placedb.yl - padding * bin_size_y
        yh = placedb.yh + padding * bin_size_y
        local_num_bins_x = num_bins_x + 2 * padding
        local_num_bins_y = num_bins_y + 2 * padding
        max_num_bins_x = np.ceil(
            (np.amax(placedb.node_size_x[0:placedb.num_movable_nodes]) +
             2 * bin_size_x) / bin_size_x)
        max_num_bins_y = np.ceil(
            (np.amax(placedb.node_size_y[0:placedb.num_movable_nodes]) +
             2 * bin_size_y) / bin_size_y)
        max_num_bins = max(int(max_num_bins_x), int(max_num_bins_y))
        logging.info(
            "%s #bins %dx%d, bin sizes %gx%g, max_num_bins = %d, padding = %d"
            % (name, local_num_bins_x, local_num_bins_y,
               bin_size_x / placedb.row_height,
               bin_size_y / placedb.row_height, max_num_bins, padding))
        if local_num_bins_x < max_num_bins:
            logging.warning("local_num_bins_x (%d) < max_num_bins (%d)" %
                            (local_num_bins_x, max_num_bins))
        if local_num_bins_y < max_num_bins:
            logging.warning("local_num_bins_y (%d) < max_num_bins (%d)" %
                            (local_num_bins_y, max_num_bins))

        return electric_potential.ElectricPotential(
            node_size_x=data_collections.node_size_x,
            node_size_y=data_collections.node_size_y,
            bin_center_x=data_collections.bin_center_x_padded(
                placedb, padding),
            bin_center_y=data_collections.bin_center_y_padded(
                placedb, padding),
            target_density=data_collections.target_density,
            xl=xl,
            yl=yl,
            xh=xh,
            yh=yh,
            bin_size_x=bin_size_x,
            bin_size_y=bin_size_y,
            num_movable_nodes=placedb.num_movable_nodes,
            num_terminals=placedb.num_terminals,
            num_filler_nodes=placedb.num_filler_nodes,
            padding=padding,
            deterministic_flag=params.deterministic_flag,
            sorted_node_map=data_collections.sorted_node_map,
            movable_macro_mask=data_collections.movable_macro_mask,
<<<<<<< HEAD
            fast_mode=params.RePlAce_skip_energy_flag)
=======
            fast_mode=params.RePlAce_skip_energy_flag,
            num_threads=params.num_threads)
>>>>>>> 491f988c

    def initialize_density_weight(self, params, placedb):
        """
        @brief compute initial density weight
        @param params parameters
        @param placedb placement database
        """
        wirelength = self.op_collections.wirelength_op(
            self.data_collections.pos[0])
        if self.data_collections.pos[0].grad is not None:
            self.data_collections.pos[0].grad.zero_()
        wirelength.backward()
        wirelength_grad_norm = self.data_collections.pos[0].grad.norm(p=1)

        self.data_collections.pos[0].grad.zero_()
        density = self.op_collections.density_op(self.data_collections.pos[0])
        density.backward()
        density_grad_norm = self.data_collections.pos[0].grad.norm(p=1)

        grad_norm_ratio = wirelength_grad_norm / density_grad_norm
        self.density_weight = torch.tensor(
            [params.density_weight * grad_norm_ratio],
            dtype=self.data_collections.pos[0].dtype,
            device=self.data_collections.pos[0].device)

        return self.density_weight

    def build_update_density_weight(self, params, placedb):
        """
        @brief update density weight
        @param params parameters
        @param placedb placement database
        """
        ref_hpwl = params.RePlAce_ref_hpwl
        LOWER_PCOF = params.RePlAce_LOWER_PCOF
        UPPER_PCOF = params.RePlAce_UPPER_PCOF

        def update_density_weight_op(cur_metric, prev_metric, iteration):
            with torch.no_grad():
                delta_hpwl = cur_metric.hpwl - prev_metric.hpwl
                if delta_hpwl < 0:
                    mu = UPPER_PCOF * np.maximum(
                        np.power(0.9999, float(iteration)), 0.98)
                    #mu = UPPER_PCOF*np.maximum(np.power(0.9999, float(iteration)), 1.03)
                else:
                    mu = UPPER_PCOF * torch.pow(
                        UPPER_PCOF, -delta_hpwl / ref_hpwl).clamp(
                            min=LOWER_PCOF, max=UPPER_PCOF)
                self.density_weight *= mu

        return update_density_weight_op

    def base_gamma(self, params, placedb):
        """
        @brief compute base gamma
        @param params parameters
        @param placedb placement database
        """
        return params.gamma * (placedb.bin_size_x + placedb.bin_size_y)

    def update_gamma(self, iteration, overflow, base_gamma):
        """
        @brief update gamma in wirelength model
        @param iteration optimization step
        @param overflow evaluated in current step
        @param base_gamma base gamma
        """
        coef = torch.pow(10, (overflow - 0.1) * 20 / 9 - 1)
        self.gamma.data.fill_(base_gamma * coef)
        return True

    def build_noise(self, params, placedb, data_collections):
        """
        @brief add noise to cell locations
        @param params parameters
        @param placedb placement database
        @param data_collections a collection of data and variables required for constructing ops
        """
        node_size = torch.cat(
            [data_collections.node_size_x, data_collections.node_size_y],
            dim=0).to(data_collections.pos[0].device)

        def noise_op(pos, noise_ratio):
            with torch.no_grad():
                noise = torch.rand_like(pos)
                noise.sub_(0.5).mul_(node_size).mul_(noise_ratio)
                # no noise to fixed cells
                noise[placedb.num_movable_nodes:placedb.num_nodes -
                      placedb.num_filler_nodes].zero_()
                noise[placedb.num_nodes +
                      placedb.num_movable_nodes:2 * placedb.num_nodes -
                      placedb.num_filler_nodes].zero_()
                return pos.add_(noise)

        return noise_op

    def build_precondition(self, params, placedb, data_collections):
        """
        @brief preconditioning to gradient
        @param params parameters
        @param placedb placement database
        @param data_collections a collection of data and variables required for constructing ops
        """

        #def precondition_op(grad):
        #    with torch.no_grad():
        #        # preconditioning
        #        node_areas = data_collections.node_size_x * data_collections.node_size_y
        #        precond = self.density_weight * node_areas
        #        precond[:placedb.num_physical_nodes].add_(data_collections.pin_weights)
        #        precond.clamp_(min=1.0)
        #        grad[0:placedb.num_nodes].div_(precond)
        #        grad[placedb.num_nodes:placedb.num_nodes*2].div_(precond)
        #        #for p in pos:
        #        #    grad_norm = p.grad.norm(p=2)
        #        #    logging.debug("grad_norm = %g" % (grad_norm.data))
        #        #    p.grad.div_(grad_norm.data)
        #        #    logging.debug("grad_norm = %g" % (p.grad.norm(p=2).data))
        #        #grad.data[0:placedb.num_movable_nodes].div_(grad[0:placedb.num_movable_nodes].norm(p=2))
        #        #grad.data[placedb.num_nodes:placedb.num_nodes+placedb.num_movable_nodes].div_(grad[placedb.num_nodes:placedb.num_nodes+placedb.num_movable_nodes].norm(p=2))
        #    return grad

        #return precondition_op

        return PreconditionOp(placedb, data_collections)

    def build_route_utilization_map(self, params, placedb, data_collections):
        """
        @brief routing congestion map based on current cell locations 
        @param params parameters 
        @param placedb placement database 
        @param data_collections a collection of all data and variables required for constructing the ops 
        """
        congestion_op = rudy.Rudy(
            netpin_start=data_collections.flat_net2pin_start_map,
            flat_netpin=data_collections.flat_net2pin_map,
            net_weights=data_collections.net_weights,
            xl=placedb.routing_grid_xl,
            yl=placedb.routing_grid_yl,
            xh=placedb.routing_grid_xh,
            yh=placedb.routing_grid_yh,
            num_bins_x=placedb.num_routing_grids_x,
            num_bins_y=placedb.num_routing_grids_y,
            unit_horizontal_capacity=placedb.unit_horizontal_capacity,
            unit_vertical_capacity=placedb.unit_vertical_capacity,
            initial_horizontal_utilization_map=data_collections.
            initial_horizontal_utilization_map,
            initial_vertical_utilization_map=data_collections.
<<<<<<< HEAD
            initial_vertical_utilization_map)
=======
            initial_vertical_utilization_map,
            num_threads=params.num_threads)
>>>>>>> 491f988c

        def route_utilization_map_op(pos):
            pin_pos = self.op_collections.pin_pos_op(pos)
            return congestion_op(pin_pos)

        return route_utilization_map_op

    def build_pin_utilization_map(self, params, placedb, data_collections):
        """
        @brief pin density map based on current cell locations 
        @param params parameters 
        @param placedb placement database 
        @param data_collections a collection of all data and variables required for constructing the ops 
        """
        return pin_utilization.PinUtilization(
            pin_weights=data_collections.pin_weights,
            flat_node2pin_start_map=data_collections.flat_node2pin_start_map,
            node_size_x=data_collections.node_size_x,
            node_size_y=data_collections.node_size_y,
            xl=placedb.routing_grid_xl,
            yl=placedb.routing_grid_yl,
            xh=placedb.routing_grid_xh,
            yh=placedb.routing_grid_yh,
            num_movable_nodes=placedb.num_movable_nodes,
            num_filler_nodes=placedb.num_filler_nodes,
            num_bins_x=placedb.num_routing_grids_x,
            num_bins_y=placedb.num_routing_grids_y,
            unit_pin_capacity=data_collections.unit_pin_capacity,
<<<<<<< HEAD
            pin_stretch_ratio=params.pin_stretch_ratio)
=======
            pin_stretch_ratio=params.pin_stretch_ratio,
            num_threads=params.num_threads)
>>>>>>> 491f988c

    def build_nctugr_congestion_map(self, params, placedb, data_collections):
        """
        @brief call NCTUgr for congestion estimation 
        """
        path = "%s/%s" % (params.result_dir, params.design_name())
        return nctugr_binary.NCTUgr(
            aux_input_file=os.path.realpath(params.aux_input),
            param_setting_file="%s/../thirdparty/NCTUgr.ICCAD2012/DAC12.set" %
            (os.path.dirname(os.path.realpath(__file__))),
            tmp_pl_file="%s/%s.NCTUgr.pl" %
            (os.path.realpath(path), params.design_name()),
            tmp_output_file="%s/%s.NCTUgr" %
            (os.path.realpath(path), params.design_name()),
            horizontal_routing_capacities=torch.from_numpy(
                placedb.unit_horizontal_capacities *
                placedb.routing_grid_size_y),
            vertical_routing_capacities=torch.from_numpy(
                placedb.unit_vertical_capacities *
                placedb.routing_grid_size_x),
            params=params,
            placedb=placedb)

    def build_adjust_node_area(self, params, placedb, data_collections):
        """
        @brief adjust cell area according to routing congestion and pin utilization map 
        """
        total_movable_area = (
            data_collections.node_size_x[:placedb.num_movable_nodes] *
            data_collections.node_size_y[:placedb.num_movable_nodes]).sum()
        total_filler_area = (
            data_collections.node_size_x[-placedb.num_filler_nodes:] *
            data_collections.node_size_y[-placedb.num_filler_nodes:]).sum()
        total_place_area = (total_movable_area + total_filler_area
                            ) / data_collections.target_density
        adjust_node_area_op = adjust_node_area.AdjustNodeArea(
            flat_node2pin_map=data_collections.flat_node2pin_map,
            flat_node2pin_start_map=data_collections.flat_node2pin_start_map,
            pin_weights=data_collections.pin_weights,
            xl=placedb.routing_grid_xl,
            yl=placedb.routing_grid_yl,
            xh=placedb.routing_grid_xh,
            yh=placedb.routing_grid_yh,
            num_movable_nodes=placedb.num_movable_nodes,
            num_filler_nodes=placedb.num_filler_nodes,
            route_num_bins_x=placedb.num_routing_grids_x,
            route_num_bins_y=placedb.num_routing_grids_y,
            pin_num_bins_x=placedb.num_routing_grids_x,
            pin_num_bins_y=placedb.num_routing_grids_y,
            total_place_area=total_place_area,
            total_whitespace_area=total_place_area - total_movable_area,
            max_route_opt_adjust_rate=params.max_route_opt_adjust_rate,
            route_opt_adjust_exponent=params.route_opt_adjust_exponent,
            max_pin_opt_adjust_rate=params.max_pin_opt_adjust_rate,
            area_adjust_stop_ratio=params.area_adjust_stop_ratio,
            route_area_adjust_stop_ratio=params.route_area_adjust_stop_ratio,
            pin_area_adjust_stop_ratio=params.pin_area_adjust_stop_ratio,
<<<<<<< HEAD
            unit_pin_capacity=data_collections.unit_pin_capacity)
=======
            unit_pin_capacity=data_collections.unit_pin_capacity,
            num_threads=params.num_threads)
>>>>>>> 491f988c

        def build_adjust_node_area_op(pos, route_utilization_map,
                                      pin_utilization_map):
            return adjust_node_area_op(
                pos, data_collections.node_size_x,
                data_collections.node_size_y, data_collections.pin_offset_x,
                data_collections.pin_offset_y, data_collections.target_density,
                route_utilization_map, pin_utilization_map)

        return build_adjust_node_area_op<|MERGE_RESOLUTION|>--- conflicted
+++ resolved
@@ -104,16 +104,11 @@
                                   device=self.data_collections.pos[0].device)
 
         # compute weighted average wirelength from position
-<<<<<<< HEAD
-        name = "%dx%d bins" % (global_place_params["num_bins_x"],
-                               global_place_params["num_bins_y"])
-=======
         num_bins_x = global_place_params["num_bins_x"] if global_place_params[
             "num_bins_x"] else placedb.num_bins_x
         num_bins_y = global_place_params["num_bins_y"] if global_place_params[
             "num_bins_y"] else placedb.num_bins_y
         name = "%dx%d bins" % (num_bins_x, num_bins_y)
->>>>>>> 491f988c
         if global_place_params["wirelength"] == "weighted_average":
             self.op_collections.wirelength_op, self.op_collections.update_gamma_op = self.build_weighted_average_wl(
                 params, placedb, self.data_collections,
@@ -125,22 +120,13 @@
         else:
             assert 0, "unknown wirelength model %s" % (
                 global_place_params["wirelength"])
-<<<<<<< HEAD
-        #self.op_collections.density_op = self.build_density_potential(params, placedb, self.data_collections, global_place_params["num_bins_x"], global_place_params["num_bins_y"], padding=1, name)
-=======
         #self.op_collections.density_op = self.build_density_potential(params, placedb, self.data_collections, num_bins_x, num_bins_y, padding=1, name)
->>>>>>> 491f988c
         self.op_collections.density_op = self.build_electric_potential(
             params,
             placedb,
             self.data_collections,
-<<<<<<< HEAD
-            global_place_params["num_bins_x"],
-            global_place_params["num_bins_y"],
-=======
             num_bins_x,
             num_bins_y,
->>>>>>> 491f988c
             padding=0,
             name=name)
         self.op_collections.update_density_weight_op = self.build_update_density_weight(
@@ -269,12 +255,7 @@
             net_mask=data_collections.net_mask_ignore_large_degrees,
             pin_mask=data_collections.pin_mask_ignore_fixed_macros,
             gamma=self.gamma,
-<<<<<<< HEAD
             algorithm='merged')
-=======
-            algorithm='merged',
-            num_threads=params.num_threads)
->>>>>>> 491f988c
 
         # wirelength for position
         def build_wirelength_op(pos):
@@ -307,12 +288,7 @@
             net_mask=data_collections.net_mask_ignore_large_degrees,
             pin_mask=data_collections.pin_mask_ignore_fixed_macros,
             gamma=self.gamma,
-<<<<<<< HEAD
             algorithm='merged')
-=======
-            algorithm='merged',
-            num_threads=params.num_threads)
->>>>>>> 491f988c
 
         # wirelength for position
         def build_wirelength_op(pos):
@@ -449,12 +425,7 @@
             bin_size_y=bin_size_y,
             padding=padding,
             sigma=(1.0 / 16) * placedb.width / bin_size_x,
-<<<<<<< HEAD
             delta=2.0)
-=======
-            delta=2.0,
-            num_threads=params.num_threads)
->>>>>>> 491f988c
 
     def build_electric_potential(self, params, placedb, data_collections,
                                  num_bins_x, num_bins_y, padding, name):
@@ -517,12 +488,7 @@
             deterministic_flag=params.deterministic_flag,
             sorted_node_map=data_collections.sorted_node_map,
             movable_macro_mask=data_collections.movable_macro_mask,
-<<<<<<< HEAD
             fast_mode=params.RePlAce_skip_energy_flag)
-=======
-            fast_mode=params.RePlAce_skip_energy_flag,
-            num_threads=params.num_threads)
->>>>>>> 491f988c
 
     def initialize_density_weight(self, params, placedb):
         """
@@ -671,12 +637,7 @@
             initial_horizontal_utilization_map=data_collections.
             initial_horizontal_utilization_map,
             initial_vertical_utilization_map=data_collections.
-<<<<<<< HEAD
             initial_vertical_utilization_map)
-=======
-            initial_vertical_utilization_map,
-            num_threads=params.num_threads)
->>>>>>> 491f988c
 
         def route_utilization_map_op(pos):
             pin_pos = self.op_collections.pin_pos_op(pos)
@@ -705,12 +666,7 @@
             num_bins_x=placedb.num_routing_grids_x,
             num_bins_y=placedb.num_routing_grids_y,
             unit_pin_capacity=data_collections.unit_pin_capacity,
-<<<<<<< HEAD
             pin_stretch_ratio=params.pin_stretch_ratio)
-=======
-            pin_stretch_ratio=params.pin_stretch_ratio,
-            num_threads=params.num_threads)
->>>>>>> 491f988c
 
     def build_nctugr_congestion_map(self, params, placedb, data_collections):
         """
@@ -768,12 +724,7 @@
             area_adjust_stop_ratio=params.area_adjust_stop_ratio,
             route_area_adjust_stop_ratio=params.route_area_adjust_stop_ratio,
             pin_area_adjust_stop_ratio=params.pin_area_adjust_stop_ratio,
-<<<<<<< HEAD
             unit_pin_capacity=data_collections.unit_pin_capacity)
-=======
-            unit_pin_capacity=data_collections.unit_pin_capacity,
-            num_threads=params.num_threads)
->>>>>>> 491f988c
 
         def build_adjust_node_area_op(pos, route_utilization_map,
                                       pin_utilization_map):
