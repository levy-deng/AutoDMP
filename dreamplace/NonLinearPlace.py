##
# @file   NonLinearPlace.py
# @author Yibo Lin
# @date   Jul 2018
# @brief  Nonlinear placement engine to be called with parameters and placement database 
#

import os 
import sys
import time 
import pickle
import numpy as np 
import logging
import torch 
import gzip 
if sys.version_info[0] < 3: 
    import cPickle as pickle
else:
    import _pickle as pickle
import BasicPlace
import PlaceObj
import ConjugateGradientOptimizer
import NesterovAcceleratedGradientOptimizer
import LineSearch
import EvalMetrics
import pdb 

class NonLinearPlace (BasicPlace.BasicPlace):
    """
    @brief Nonlinear placement engine. 
    It takes parameters and placement database and runs placement flow. 
    """
    def __init__(self, params, placedb):
        """
        @brief initialization. 
        @param params parameters 
        @param placedb placement database 
        """
        super(NonLinearPlace, self).__init__(params, placedb)

    def __call__(self, params, placedb):
        """
        @brief Top API to solve placement. 
        @param params parameters 
        @param placedb placement database 
        """
        iteration = 0
        metrics = []

        # global placement 
        if params.global_place_flag: 
            # global placement may run in multiple stages according to user specification 
            for global_place_params in params.global_place_stages:
                if params.gpu: 
                    torch.cuda.synchronize()
                tt = time.time()
                # construct model and optimizer 
                density_weight = metrics[-1].density_weight if metrics else 0.0
                # construct placement model 
                model = PlaceObj.PlaceObj(density_weight, params, placedb, self.data_collections, self.op_collections, global_place_params).to(self.data_collections.pos[0].device)
                optimizer_name = global_place_params["optimizer"]

                # determine optimizer
                if optimizer_name.lower() == "adam": 
                    optimizer = torch.optim.Adam(self.parameters(), lr=model.learning_rate)
                elif optimizer_name.lower() == "sgd": 
                    optimizer = torch.optim.SGD(self.parameters(), lr=model.learning_rate)
                elif optimizer_name.lower() == "sgd_momentum": 
                    optimizer = torch.optim.SGD(self.parameters(), lr=model.learning_rate, momentum=0.9, nesterov=False)
                elif optimizer_name.lower() == "sgd_nesterov": 
                    optimizer = torch.optim.SGD(self.parameters(), lr=model.learning_rate, momentum=0.9, nesterov=True)
                elif optimizer_name.lower() == "cg": 
                    optimizer = ConjugateGradientOptimizer.ConjugateGradientOptimizer(self.parameters(), lr=model.learning_rate)
                elif optimizer_name.lower() == "cgls": 
                    optimizer = ConjugateGradientOptimizer.ConjugateGradientOptimizer(self.parameters(), lr=model.learning_rate, line_search_fn=LineSearch.build_line_search_fn_armijo(model.obj_fn))
                elif optimizer_name.lower() == "nesterov": 
                    optimizer = NesterovAcceleratedGradientOptimizer.NesterovAcceleratedGradientOptimizer(self.parameters(), lr=model.learning_rate, 
                            obj_and_grad_fn=model.obj_and_grad_fn,
                            constraint_fn=self.op_collections.move_boundary_op,
                            )
                else:
                    assert 0, "unknown optimizer %s" % (optimizer_name)

                logging.info("use %s optimizer" % (optimizer_name))
                model.train()
                learning_rate = model.learning_rate
                # defining evaluation ops 
                eval_ops = {
                        #"wirelength" : self.op_collections.wirelength_op, 
                        #"density" : self.op_collections.density_op, 
                        "hpwl" : self.op_collections.hpwl_op, 
                        "overflow" : self.op_collections.density_overflow_op
                        }

                if iteration == 0: 
                    if params.gp_noise_ratio > 0.0: 
                        logging.info("add %g%% noise" % (params.gp_noise_ratio*100))
                        model.op_collections.noise_op(model.data_collections.pos[0], params.gp_noise_ratio)

                if params.gpu: 
                    torch.cuda.synchronize()
                logging.info("%s initialization takes %g seconds" % (optimizer_name, (time.time()-tt)))

                # as nesterov requires line search, we cannot follow the convention of other solvers
                if optimizer_name.lower() in {"sgd", "adam", "sgd_momentum", "sgd_nesterov", "cg"}: 
                    model.obj_and_grad_fn(model.data_collections.pos[0])
                elif optimizer_name.lower() != "nesterov":
                    assert 0, "unsupported optimizer %s" % (optimizer_name)

                for step in range(model.iteration):
                    t0 = time.time()
                    
                    # metric for this iteration 
                    cur_metric = EvalMetrics.EvalMetrics(iteration)
                    metrics.append(cur_metric)

                    # move any out-of-bound cell back to placement region 
                    self.op_collections.move_boundary_op(model.data_collections.pos[0])

                    if torch.eq(model.density_weight, 0.0):
                        model.initialize_density_weight(params, placedb)
                        logging.info("density_weight = %.6E" % (model.density_weight.data))

                    optimizer.zero_grad()
                    
                    # t1 = time.time()
                    cur_metric.evaluate(placedb, eval_ops, model.data_collections.pos[0])
<<<<<<< HEAD
                    #logging.debug("evaluation %.3f ms" % ((time.time()-t1)*1000))
                    #t2 = time.time()
=======
                    # print("evaluation %.3f ms" % ((time.time()-t1)*1000))
                    
                    # t2 = time.time()
>>>>>>> 9bf3cf37
                    # update density weight 
                    # gradually reduce gamma to tradeoff smoothness and accuracy 
                    if len(metrics) > 1:
                        model.op_collections.update_density_weight_op(metrics)
                        model.op_collections.update_gamma_op(step, cur_metric.overflow)
                    cur_metric.density_weight = model.density_weight.data
                    cur_metric.gamma = model.gamma.data
<<<<<<< HEAD
                    #logging.debug("update density weight %.3f ms" % ((time.time()-t2)*1000))

                    # as nesterov requires line search, we cannot follow the convention of other solvers
                    if optimizer_name.lower() in ["sgd", "adam", "sgd_momentum", "sgd_nesterov", "cg"]: 
                        model.obj_and_grad_fn(model.data_collections.pos[0])
                    elif optimizer_name.lower() != "nesterov":
                        assert 0, "unsupported optimizer %s" % (optimizer_name)
=======
                    # print("update density weight %.3f ms" % ((time.time()-t2)*1000))
>>>>>>> 9bf3cf37

                    # stopping criteria 
                    if iteration > 100 and ((cur_metric.overflow < params.stop_overflow and cur_metric.hpwl > metrics[-2].hpwl) or cur_metric.max_density < 1.0):
                        logging.debug("stopping criteria: %d > 100 and (( %g < 0.1 and %g > %g ) or %g < 1.0)" % (iteration, cur_metric.overflow, cur_metric.hpwl, metrics[-2].hpwl, cur_metric.max_density))
                        break 

                    # update learning rate 
                    for param_group in optimizer.param_groups:
                        param_group['lr'] = learning_rate

                    logging.info(cur_metric)
                    # plot placement 
                    if params.plot_flag and iteration % 100 == 0: 
                        cur_pos = self.pos[0].data.clone().cpu().numpy()
                        self.plot(params, placedb, iteration, cur_pos)

                    t3 = time.time()
                    optimizer.step()
                    logging.info("optimizer step %.3f ms" % ((time.time()-t3)*1000))

                    iteration += 1

                    logging.info("full step %.3f ms" % ((time.time()-t0)*1000))

                logging.info("optimizer %s takes %.3f seconds" % (optimizer_name, time.time()-tt))

        # legalization 
        if params.legalize_flag:
            tt = time.time()
            self.pos[0].data.copy_(self.op_collections.greedy_legalize_op(self.pos[0]))
            logging.info("legalization takes %.3f seconds" % (time.time()-tt))

        # detailed placement 
        if params.detailed_place_flag: 
            logging.warning("detailed placement NOT implemented yet, skipped")

        # save results 
        cur_pos = self.pos[0].data.clone().cpu().numpy()
        # apply solution 
        placedb.apply(params, cur_pos[0:placedb.num_movable_nodes], cur_pos[placedb.num_nodes:placedb.num_nodes+placedb.num_movable_nodes])
        # plot placement 
        if params.plot_flag: 
            self.plot(params, placedb, iteration, cur_pos)
        return metrics <|MERGE_RESOLUTION|>--- conflicted
+++ resolved
@@ -125,14 +125,8 @@
                     
                     # t1 = time.time()
                     cur_metric.evaluate(placedb, eval_ops, model.data_collections.pos[0])
-<<<<<<< HEAD
                     #logging.debug("evaluation %.3f ms" % ((time.time()-t1)*1000))
                     #t2 = time.time()
-=======
-                    # print("evaluation %.3f ms" % ((time.time()-t1)*1000))
-                    
-                    # t2 = time.time()
->>>>>>> 9bf3cf37
                     # update density weight 
                     # gradually reduce gamma to tradeoff smoothness and accuracy 
                     if len(metrics) > 1:
@@ -140,7 +134,6 @@
                         model.op_collections.update_gamma_op(step, cur_metric.overflow)
                     cur_metric.density_weight = model.density_weight.data
                     cur_metric.gamma = model.gamma.data
-<<<<<<< HEAD
                     #logging.debug("update density weight %.3f ms" % ((time.time()-t2)*1000))
 
                     # as nesterov requires line search, we cannot follow the convention of other solvers
@@ -148,9 +141,6 @@
                         model.obj_and_grad_fn(model.data_collections.pos[0])
                     elif optimizer_name.lower() != "nesterov":
                         assert 0, "unsupported optimizer %s" % (optimizer_name)
-=======
-                    # print("update density weight %.3f ms" % ((time.time()-t2)*1000))
->>>>>>> 9bf3cf37
 
                     # stopping criteria 
                     if iteration > 100 and ((cur_metric.overflow < params.stop_overflow and cur_metric.hpwl > metrics[-2].hpwl) or cur_metric.max_density < 1.0):
