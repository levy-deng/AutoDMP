##
# @file   NesterovAcceleratedGradientOptimizer.py
# @author Yibo Lin
# @date   Aug 2018
# @brief  Nesterov's accelerated gradient method proposed by e-place.
#

import os
import sys
import time
import pickle
import numpy as np
import torch
from torch.optim.optimizer import Optimizer, required
import torch.nn as nn
import pdb

class NesterovAcceleratedGradientOptimizer(Optimizer):
    """
    @brief Follow the Nesterov's implementation of e-place algorithm 2
    http://cseweb.ucsd.edu/~jlu/papers/eplace-todaes14/paper.pdf
    """
    def __init__(self, params, lr=required, obj_and_grad_fn=required, constraint_fn=None):
        """
        @brief initialization
        @param params variable to optimize
        @param lr learning rate
        @param obj_and_grad_fn a callable function to get objective and gradient
        @param constraint_fn a callable function to force variables to satisfy all the constraints
        """
        if lr is not required and lr < 0.0:
            raise ValueError("Invalid learning rate: {}".format(lr))

        # u_k is major solution
        # v_k is reference solution
        # a_k is optimization parameter
        # alpha_k is the step size
        # v_k_1 is previous reference solution
        # g_k_1 is gradient to v_k_1
        defaults = dict(lr=lr,
                u_k=[], v_k=[], g_k=[], a_k=[], alpha_k=[],
                v_k_1=[], g_k_1=[],
                v_kp1 = [None],
                obj_and_grad_fn=obj_and_grad_fn,
                constraint_fn=constraint_fn,
                obj_eval_count=0)
        super(NesterovAcceleratedGradientOptimizer, self).__init__(params, defaults)

        # I do not know how to get generator's length
        if len(self.param_groups) != 1:
            raise ValueError("Only parameters with single tensor is supported")

    def __setstate__(self, state):
        super(NesterovAcceleratedGradientOptimizer, self).__setstate__(state)

    def step(self, closure=None):
        """
        @brief Performs a single optimization step.
        @param closure A callable closure function that reevaluates the model and returns the loss.
        """
        loss = None
        if closure is not None:
            loss = closure()

        for group in self.param_groups:
            obj_and_grad_fn = group['obj_and_grad_fn']
            constraint_fn = group['constraint_fn']
            for i, p in enumerate(group['params']):
                if p.grad is None:
                    continue
                if not group['u_k']:
                    group['u_k'].append(p.data.clone())
                    # directly use p as v_k to save memory
                    #group['v_k'].append(torch.autograd.Variable(p.data, requires_grad=True))
                    group['v_k'].append(p)
                    obj, grad = obj_and_grad_fn(group['v_k'][i])
                    group['g_k'].append(grad.data.clone()) # must clone
                u_k = group['u_k'][i]
                v_k = group['v_k'][i]
                g_k = group['g_k'][i]
                if not group['a_k']:
                    group['a_k'].append(torch.ones(1, dtype=g_k.dtype, device=g_k.device))
                    group['v_k_1'].append(torch.autograd.Variable(torch.zeros_like(v_k), requires_grad=True))
                    group['v_k_1'][i].data.copy_(group['v_k'][i]-group['lr']*g_k)
                    obj, grad = obj_and_grad_fn(group['v_k_1'][i])
                    group['g_k_1'].append(grad.data)
                a_k = group['a_k'][i]
                v_k_1 = group['v_k_1'][i]
                g_k_1 = group['g_k_1'][i]
                if not group['alpha_k']:
                    group['alpha_k'].append((v_k-v_k_1).norm(p=2) / (g_k-g_k_1).norm(p=2))
                alpha_k = group['alpha_k'][i]

                if group['v_kp1'][i] is None:
                    group['v_kp1'][i] = torch.autograd.Variable(torch.zeros_like(v_k), requires_grad=True)
                v_kp1 = group['v_kp1'][i]

                # line search with alpha_k as hint
                a_kp1 = (1 + (4*a_k.pow(2)+1).sqrt()) / 2
                coef = (a_k-1) / a_kp1
                alpha_kp1 = 0
                backtrack_cnt = 0
                max_backtrack_cnt = 10

                #ttt = time.time()
                while True:
                    #with torch.autograd.profiler.profile(use_cuda=True) as prof:
                    u_kp1 = v_k - alpha_k*g_k
                    #constraint_fn(u_kp1)
                    v_kp1.data.copy_(u_kp1 + coef*(u_kp1-u_k))
                    # make sure v_kp1 subjects to constraints
                    # g_kp1 must correspond to v_kp1
                    constraint_fn(v_kp1)

                    f_kp1, g_kp1 = obj_and_grad_fn(v_kp1)

                    #tt = time.time()
                    alpha_kp1 = torch.sqrt(torch.sum((v_kp1.data-v_k.data)**2) / torch.sum((g_kp1.data-g_k.data)**2))
                    # alpha_kp1 = torch.dist(v_kp1.data, v_k.data, p=2) / torch.dist(g_kp1.data, g_k.data, p=2)
                    backtrack_cnt += 1
                    group['obj_eval_count'] += 1
                    #logging.debug("\t\talpha_kp1 %.3f ms" % ((time.time()-tt)*1000))
                    #torch.cuda.synchronize()
                    #logging.debug(prof)

                    #logging.debug("alpha_kp1 = %g, line_search_count = %d, obj_eval_count = %d" % (alpha_kp1, backtrack_cnt, group['obj_eval_count']))
                    #logging.debug("|g_k| = %.6E, |g_kp1| = %.6E" % (g_k.norm(p=2), g_kp1.norm(p=2)))
                    if alpha_kp1 > 0.95*alpha_k or backtrack_cnt >= max_backtrack_cnt:
                        alpha_k.data.copy_(alpha_kp1.data)
                        break
                    else:
                        alpha_k.data.copy_(alpha_kp1.data)
<<<<<<< HEAD
                if v_k.is_cuda: 
                    torch.cuda.synchronize()
                #logging.debug("\tline search %.3f ms" % ((time.time()-ttt)*1000))
=======
                #if v_k.is_cuda:
                #    torch.cuda.synchronize()
                #print("\tline search %.3f ms" % ((time.time()-ttt)*1000))
>>>>>>> 9bf3cf37

                v_k_1.data.copy_(v_k.data)
                g_k_1.data.copy_(g_k.data)

                u_k.data.copy_(u_kp1.data)
                v_k.data.copy_(v_kp1.data)
                g_k.data.copy_(g_kp1.data)
                a_k.data.copy_(a_kp1.data)

                # although the solution should be u_k
                # we need the gradient of v_k
                # the update of density weight also requires v_k
                # I do not know how to copy u_k back to p when exit yet
                #p.data.copy_(v_k.data)

        return loss
<|MERGE_RESOLUTION|>--- conflicted
+++ resolved
@@ -130,15 +130,9 @@
                         break
                     else:
                         alpha_k.data.copy_(alpha_kp1.data)
-<<<<<<< HEAD
-                if v_k.is_cuda: 
-                    torch.cuda.synchronize()
+                #if v_k.is_cuda: 
+                #    torch.cuda.synchronize()
                 #logging.debug("\tline search %.3f ms" % ((time.time()-ttt)*1000))
-=======
-                #if v_k.is_cuda:
-                #    torch.cuda.synchronize()
-                #print("\tline search %.3f ms" % ((time.time()-ttt)*1000))
->>>>>>> 9bf3cf37
 
                 v_k_1.data.copy_(v_k.data)
                 g_k_1.data.copy_(g_k.data)
