# DREAMPlace

Deep learning toolkit-enabled VLSI placement. 
With the analogy between nonlinear VLSI placement and deep learning training problem, this tool is developed with deep learning toolkit for flexibility and efficiency. 
The tool runs on both CPU and GPU. 
Over ```30X``` speedup over the CPU implementation ([RePlAce](https://doi.org/10.1109/TCAD.2018.2859220)) is achieved in global placement and legalization on ISPD 2005 contest benchmarks with a Nvidia Tesla V100 GPU. 
<<<<<<< HEAD
DREAMPlace also integrates a GPU-accelerated detailed placer, *ABCDPlace*, which can achieve around ```16X``` speedup on million-size benchmarks over the widely-adopted sequential placer [NTUPlace3](https://doi.org/10.1109/TCAD.2008.923063) on CPU.

DREAMPlace runs on both CPU and GPU. If it is installed on a machine without GPU, only CPU support will be enabled with multi-threading. 

* Animation
=======

DREAMPlace runs on both CPU and GPU. If it is installed on a machine without GPU, only CPU support will be enabled with multi-threading. 
>>>>>>> d09d8dad

| Bigblue4 | Density Map | Electric Potential | Electric Field |
| -------- | ----------- | ------------------ | -------------- |
| <img src=/images/bigblue4-nofiller_SLD.gif width=250> | ![Density Map](images/density_map_SLD.gif) | ![Electric Potential Map](images/potential_map_SLD.gif) | ![Electric Field Map](images/field_map_SLD.gif) |

* Reference Flow

<img src=/images/DREAMPlace2_flow.png width=600>

# Publications

* [Yibo Lin](http://yibolin.com), Shounak Dhar, [Wuxi Li](http://wuxili.net), Haoxing Ren, Brucek Khailany and [David Z. Pan](http://users.ece.utexas.edu/~dpan), 
  "**DREAMPlace: Deep Learning Toolkit-Enabled GPU Acceleration for Modern VLSI Placement**", 
  ACM/IEEE Design Automation Conference (DAC), Las Vegas, NV, Jun 2-6, 2019
  ([preprint](http://yibolin.com/publications/papers/PLACE_DAC2019_Lin.pdf)) ([slides](http://yibolin.com/publications/papers/PLACE_DAC2019_Lin.slides.pptx))

* [Yibo Lin](http://yibolin.com), Zixuan Jiang, Jiaqi Gu, [Wuxi Li](http://wuxili.net), Shounak Dhar, Haoxing Ren, Brucek Khailany and [David Z. Pan](http://users.ece.utexas.edu/~dpan), 
  "**DREAMPlace: Deep Learning Toolkit-Enabled GPU Acceleration for Modern VLSI Placement**", 
  IEEE Transactions on Computer-Aided Design of Integrated Circuits and Systems (TCAD), 2020 (in submission)

* [Yibo Lin](http://yibolin.com), [Wuxi Li](http://wuxili.net), Jiaqi Gu, Haoxing Ren, Brucek Khailany and [David Z. Pan](http://users.ece.utexas.edu/~dpan), 
  "**ABCDPlace: Accelerated Batch-based Concurrent Detailed Placement on Multi-threaded CPUs and GPUs**", 
  IEEE Transactions on Computer-Aided Design of Integrated Circuits and Systems (TCAD), 2020 (in submission)

# Dependency 

- Python 2.7 or Python 3.5/3.6/3.7

- [Pytorch](https://pytorch.org/) 1.0.0
    - Other version around 1.0.0 may also work, but not tested

- [GCC](https://gcc.gnu.org/)
    - Recommend GCC 5.1 or later. 
    - Other compilers may also work, but not tested. 

- [Boost](https://www.boost.org)
    - Need to install and visible for linking

- [Limbo](https://github.com/limbo018/Limbo)
    - Integrated as a git submodule

- [Flute](https://doi.org/10.1109/TCAD.2007.907068)
    - Integrated as a submodule

- [CUB](https://github.com/NVlabs/cub)
    - Integrated as a git submodule

- [munkres-cpp](https://github.com/saebyn/munkres-cpp)
    - Integrated as a git submodule

- [CUDA 9.1 or later](https://developer.nvidia.com/cuda-toolkit) (Optional)
    - If installed and found, GPU acceleration will be enabled. 
    - Otherwise, only CPU implementation is enabled. 

- GPU architecture compatibility 6.0 or later (Optional)
    - Code has been tested on GPUs with compute compatibility 6.0 and 7.0. 
    - Please check the [compatibility](https://developer.nvidia.com/cuda-gpus) of the GPU devices. 
    - The default compilation target is compatibility 6.0. 
    For compatibility 7.0, it is necessary to set the CMAKE_CUDA_FLAGS to -gencode=arch=compute_70,code=sm_70. 

- [Cairo](https://github.com/freedesktop/cairo) (Optional)
    - If installed and found, the plotting functions will be faster by using C/C++ implementation. 
    - Otherwise, python implementation is used. 

- [NTUPlace3](http://eda.ee.ntu.edu.tw/research.htm) (Optional)
    - If the binary is provided, it can be used to perform detailed placement.

To pull git submodules in the root directory
```
git submodule init
git submodule update
```

Or alternatively, pull all the submodules when cloning the repository. 
```
git clone --recursive https://github.com/limbo018/DREAMPlace.git
```

# How to Install Python Dependency 

Go to the root directory. 
```
pip install -r requirements.txt 
```

# How to Build 

Two options are provided for building: with and without [Docker](https://hub.docker.com). 

## Build with Docker

You can use the Docker container to avoid building all the dependencies yourself. 
1. Install Docker on [Windows](https://docs.docker.com/docker-for-windows/), [Mac](https://docs.docker.com/docker-for-mac/) or [Linux](https://docs.docker.com/install/).
2. To enable the GPU features, install [NVIDIA-docker](https://github.com/NVIDIA/nvidia-docker); otherwise, skip this step.  
3. Navigate to the repository. 
4. Get the docker container with either of the following options. 
    - Option 1: pull from the cloud [limbo018/dreamplace](https://hub.docker.com/r/limbo018/dreamplace). 
    ```
    docker pull limbo018/dreamplace:cuda
    ```
    - Option 2: build the container. 
    ```
    docker build . --file Dockerfile --tag your_name/dreamplace:cuda
    ```
5. Enter bash environment of the container. Replace ```limbo018``` with your name if option 2 is chosen in the previous step. 

Run with GPU. 
```
docker run --gpus 1 -it -v $(pwd):/DREAMPlace limbo018/dreamplace:cuda bash
```
Run without GPU. 
```
docker run -it -v $(pwd):/DREAMPlace limbo018/dreamplace:cuda bash
```
6. ```cd /DREAMPlace```. 
7. Go to next section to complete building. 

## Build without Docker

[CMake](https://cmake.org) is adopted as the makefile system. 
To build, go to the root directory. 
```
mkdir build 
cd build 
cmake .. -DCMAKE_INSTALL_PREFIX=your_install_path
make 
make install
```

Third party submodules are automatically built except for [Boost](https://www.boost.org).

To clean, go to the root directory. 
```
rm -r build
```

Here are the available options for CMake. 
- CMAKE_INSTALL_PREFIX: installation directory
    - Example ```cmake -DCMAKE_INSTALL_PREFIX=path/to/your/directory```
- CMAKE_CUDA_FLAGS: custom string for NVCC (default -gencode=arch=compute_60,code=sm_60)
    - Example ```cmake -DCMAKE_CUDA_FLAGS=-gencode=arch=compute_60,code=sm_60```
- CMAKE_CXX_ABI: 0|1 for the value of _GLIBCXX_USE_CXX11_ABI for C++ compiler, default is 0. 
    - Example ```cmake -DCMAKE_CXX_ABI=0```
    - It must be consistent with the _GLIBCXX_USE_CXX11_ABI for compling all the C++ dependencies, such as Boost and PyTorch. 
    - PyTorch in default is compiled with _GLIBCXX_USE_CXX11_ABI=0, but in a customized PyTorch environment, it might be compiled with _GLIBCXX_USE_CXX11_ABI=1. 

# How to Get Benchmarks

To get ISPD 2005 benchmarks, run the following script from the directory. 
```
python benchmarks/ispd2005.py
```

# How to Run

Before running, make sure the benchmarks have been downloaded and the python dependency packages have been installed. 
Go to the **install directory** and run with JSON configuration file for full placement.  
```
python dreamplace/Placer.py test/ispd2005/adaptec1.json
```

Test individual pytorch op with the unitest in the root directory. 
```
python unitest/ops/hpwl_unitest.py
```

# Configurations

Descriptions of options in JSON configuration file can be found by running the following command. 
```
python dreamplace/Placer.py --help
```

The list of options as follows will be shown. 

| JSON Parameter                   | Default                 | Description                                                                                                                                                       |
| -------------------------------- | ----------------------- | ----------------------------------------------------------------------------------------------------------------------------------------------------------------- |
| aux_input                        | required for Bookshelf  | input .aux file                                                                                                                                                   |
| lef_input                        | required for LEF/DEF    | input LEF file                                                                                                                                                    |
| def_input                        | required for LEF/DEF    | input DEF file                                                                                                                                                    |
| verilog_input                    | optional for LEF/DEF    | input VERILOG file, provide circuit netlist information if it is not included in DEF file                                                                         |
| gpu                              | 1                       | enable gpu or not                                                                                                                                                 |
| num_bins_x                       | 512                     | number of bins in horizontal direction                                                                                                                            |
| num_bins_y                       | 512                     | number of bins in vertical direction                                                                                                                              |
| global_place_stages              | required                | global placement configurations of each stage, a dictionary of {"num_bins_x", "num_bins_y", "iteration", "learning_rate"}, learning_rate is relative to bin size  |
| target_density                   | 0.8                     | target density                                                                                                                                                    |
| density_weight                   | 1.0                     | initial weight of density cost                                                                                                                                    |
| gamma                            | 0.5                     | initial coefficient for log-sum-exp and weighted-average wirelength                                                                                               |
| random_seed                      | 1000                    | random seed                                                                                                                                                       |
| result_dir                       | results                 | result directory for output                                                                                                                                       |
| scale_factor                     | 1.0                     | scale factor to avoid numerical overflow                                                                                                                          |
| ignore_net_degree                | 100                     | ignore net degree larger than some value                                                                                                                          |
| gp_noise_ratio                   | 0.025                   | noise to initial positions for global placement                                                                                                                   |
| enable_fillers                   | 1                       | enable filler cells                                                                                                                                               |
| global_place_flag                | 1                       | whether use global placement                                                                                                                                      |
| legalize_flag                    | 1                       | whether use internal legalization                                                                                                                                 |
| detailed_place_flag              | 1                       | whether use internal detailed placement                                                                                                                           |
| stop_overflow                    | 0.1                     | stopping criteria, consider stop when the overflow reaches to a ratio                                                                                             |
| dtype                            | float32                 | data type, float32 | float64                                                                                                                                      |
| detailed_place_engine            |                         | external detailed placement engine to be called after placement                                                                                                   |
| detailed_place_command           | -nolegal -nodetail      | commands for external detailed placement engine                                                                                                                   |
| plot_flag                        | 0                       | whether plot solution or not                                                                                                                                      |
| RePlAce_ref_hpwl                 | 350000                  | reference HPWL used in RePlAce for updating density weight                                                                                                        |
| RePlAce_LOWER_PCOF               | 0.95                    | lower bound ratio used in RePlAce for updating density weight                                                                                                     |
| RePlAce_UPPER_PCOF               | 1.05                    | upper bound ratio used in RePlAce for updating density weight                                                                                                     |
| random_center_init_flag          | 1                       | whether perform random initialization around the center for global placement                                                                                      |
| sort_nets_by_degree              | 0                       | whether sort nets by degree or not                                                                                                                                |
| num_threads                      | 8                       | number of CPU threads                                                                                                                                             |
| dump_global_place_solution_flag  | 0                       | whether dump intermediate global placement solution as a compressed pickle object                                                                                 |
| dump_legalize_solution_flag      | 0                       | whether dump intermediate legalization solution as a compressed pickle object                                                                                     |

# Authors

* [Yibo Lin](http://yibolin.com), supervised by [David Z. Pan](http://users.ece.utexas.edu/~dpan), composed the initial release. 
* [Zixuan Jiang](https://github.com/ZixuanJiang) and [Jiaqi Gu](https://github.com/JeremieMelo) improved the efficiency of the wirelength and density operators on GPU. 
* [Yibo Lin](http://yibolin.com) and [Jiaqi Gu](https://github.com/JeremieMelo) developed and integrated ABCDPlace for detailed placement. 
* **Pull requests to improve the tool are more than welcome.** We appreciate all kinds of contributions from the community. 

# Features

* [0.0.2](https://github.com/limbo018/DREAMPlace/releases/tag/0.0.2)
    - Multi-threaded CPU and optional GPU acceleration support 

* [0.0.5](https://github.com/limbo018/DREAMPlace/releases/tag/0.0.5)
    - Net weighting support through .wts files in Bookshelf format
    - Incremental placement support

* [0.0.6](https://github.com/limbo018/DREAMPlace/releases/tag/0.0.6)
    - LEF/DEF support as input/output
    - Python binding and access to C++ placement database

* [1.0.0](https://github.com/limbo018/DREAMPlace/releases/tag/1.0.0)
    - Improved efficiency for wirelength and density operators from TCAD extension

* [1.1.0](https://github.com/limbo018/DREAMPlace/releases/tag/1.1.0)
<<<<<<< HEAD
    - Docker container for building environment

* [2.0.0](https://github.com/limbo018/DREAMPlace/releases/tag/2.0.0)
    - Integrate ABCDPlace: multi-threaded CPU and GPU acceleration for detailed placement
    - Support independent set matching, local reordering, and global swap with run-to-run determinism on one machine
    - Support movable macros with Tetris-like macro legalization and min-cost flow refinement
=======
    - Docker container for building environment
>>>>>>> d09d8dad
<|MERGE_RESOLUTION|>--- conflicted
+++ resolved
@@ -4,16 +4,11 @@
 With the analogy between nonlinear VLSI placement and deep learning training problem, this tool is developed with deep learning toolkit for flexibility and efficiency. 
 The tool runs on both CPU and GPU. 
 Over ```30X``` speedup over the CPU implementation ([RePlAce](https://doi.org/10.1109/TCAD.2018.2859220)) is achieved in global placement and legalization on ISPD 2005 contest benchmarks with a Nvidia Tesla V100 GPU. 
-<<<<<<< HEAD
 DREAMPlace also integrates a GPU-accelerated detailed placer, *ABCDPlace*, which can achieve around ```16X``` speedup on million-size benchmarks over the widely-adopted sequential placer [NTUPlace3](https://doi.org/10.1109/TCAD.2008.923063) on CPU.
 
 DREAMPlace runs on both CPU and GPU. If it is installed on a machine without GPU, only CPU support will be enabled with multi-threading. 
 
 * Animation
-=======
-
-DREAMPlace runs on both CPU and GPU. If it is installed on a machine without GPU, only CPU support will be enabled with multi-threading. 
->>>>>>> d09d8dad
 
 | Bigblue4 | Density Map | Electric Potential | Electric Field |
 | -------- | ----------- | ------------------ | -------------- |
@@ -249,13 +244,9 @@
     - Improved efficiency for wirelength and density operators from TCAD extension
 
 * [1.1.0](https://github.com/limbo018/DREAMPlace/releases/tag/1.1.0)
-<<<<<<< HEAD
     - Docker container for building environment
 
 * [2.0.0](https://github.com/limbo018/DREAMPlace/releases/tag/2.0.0)
     - Integrate ABCDPlace: multi-threaded CPU and GPU acceleration for detailed placement
     - Support independent set matching, local reordering, and global swap with run-to-run determinism on one machine
-    - Support movable macros with Tetris-like macro legalization and min-cost flow refinement
-=======
-    - Docker container for building environment
->>>>>>> d09d8dad
+    - Support movable macros with Tetris-like macro legalization and min-cost flow refinement